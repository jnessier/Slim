--- conflicted
+++ resolved
@@ -64,13 +64,8 @@
         "nyholm/psr7-server": "^1.0",
         "phpspec/prophecy": "^1.17",
         "phpspec/prophecy-phpunit": "^2.0",
-<<<<<<< HEAD
         "phpstan/phpstan": "^1.10",
-        "phpunit/phpunit": "^9.5",
-=======
-        "phpstan/phpstan": "^1.9",
         "phpunit/phpunit": "^9.6",
->>>>>>> cff51e93
         "slim/http": "^1.3",
         "slim/psr7": "^1.6",
         "squizlabs/php_codesniffer": "^3.7"
