{
    "name": "slim/slim",
    "type": "library",
    "description": "Slim is a PHP micro framework that helps you quickly write simple yet powerful web applications and APIs",
    "keywords": ["framework","micro","api","router"],
    "homepage": "https://www.slimframework.com",
    "license": "MIT",
    "authors": [
        {
            "name": "Josh Lockhart",
            "email": "hello@joshlockhart.com",
            "homepage": "https://joshlockhart.com"
        },
        {
            "name": "Andrew Smith",
            "email": "a.smith@silentworks.co.uk",
            "homepage": "http://silentworks.co.uk"
        },
        {
            "name": "Rob Allen",
            "email": "rob@akrabat.com",
            "homepage": "http://akrabat.com"
        },
        {
            "name": "Pierre Berube",
            "email": "pierre@lgse.com",
            "homepage": "http://www.lgse.com"
        },
        {
            "name": "Gabriel Manricks",
            "email": "gmanricks@me.com",
            "homepage": "http://gabrielmanricks.com"
        }
    ],
    "support": {
        "docs": "https://www.slimframework.com/docs/v4/",
        "forum": "https://discourse.slimframework.com/",
        "irc": "irc://irc.freenode.net:6667/slimphp",
        "issues": "https://github.com/slimphp/Slim/issues",
        "rss": "https://www.slimframework.com/blog/feed.rss",
        "slack": "https://slimphp.slack.com/",
        "source": "https://github.com/slimphp/Slim",
        "wiki": "https://github.com/slimphp/Slim/wiki"
    },
    "require": {
        "php": "^7.2",
        "ext-json": "*",
        "nikic/fast-route": "^1.3",
        "psr/container": "^1.0",
        "psr/http-factory": "^1.0",
        "psr/http-message": "^1.0",
        "psr/http-server-handler": "^1.0",
        "psr/http-server-middleware": "^1.0",
        "psr/log": "^1.1"
    },
    "require-dev": {
        "ext-simplexml": "*",
        "adriansuter/php-autoload-override": "^1.0",
        "guzzlehttp/psr7": "^1.6",
        "http-interop/http-factory-guzzle": "^1.0",
        "laminas/laminas-diactoros": "^2.3",
<<<<<<< HEAD
        "nyholm/psr7": "^1.1",
        "nyholm/psr7-server": "^0.4.1",
=======
        "nyholm/psr7": "^1.2",
        "nyholm/psr7-server": "^0.3.0",
>>>>>>> 4a2e68c7
        "phpspec/prophecy": "^1.10",
        "phpstan/phpstan": "^0.11.5",
        "phpunit/phpunit": "^8.5",
        "slim/http": "^1.0",
        "slim/psr7": "^1.1",
        "squizlabs/php_codesniffer": "^3.5"
    },
    "autoload": {
        "psr-4": {
            "Slim\\": "Slim"
        }
    },
    "autoload-dev": {
        "psr-4": {
            "Slim\\Tests\\": "tests"
        }
    },
    "scripts": {
        "test": [
            "@phpunit",
            "@phpcs",
            "@phpstan"
        ],
        "phpunit": "phpunit",
        "phpcs": "phpcs",
        "phpstan": "phpstan analyse Slim --memory-limit=-1"
    },
    "suggest": {
        "ext-simplexml": "Needed to support XML format in BodyParsingMiddleware",
        "ext-xml": "Needed to support XML format in BodyParsingMiddleware",
        "slim/psr7": "Slim PSR-7 implementation. See https://www.slimframework.com/docs/v4/start/installation.html for more information.",
        "php-di/php-di": "PHP-DI is the recommended container library to be used with Slim"
    },
    "config": {
        "sort-packages": true
    }
}<|MERGE_RESOLUTION|>--- conflicted
+++ resolved
@@ -59,13 +59,8 @@
         "guzzlehttp/psr7": "^1.6",
         "http-interop/http-factory-guzzle": "^1.0",
         "laminas/laminas-diactoros": "^2.3",
-<<<<<<< HEAD
-        "nyholm/psr7": "^1.1",
+        "nyholm/psr7": "^1.2",
         "nyholm/psr7-server": "^0.4.1",
-=======
-        "nyholm/psr7": "^1.2",
-        "nyholm/psr7-server": "^0.3.0",
->>>>>>> 4a2e68c7
         "phpspec/prophecy": "^1.10",
         "phpstan/phpstan": "^0.11.5",
         "phpunit/phpunit": "^8.5",
