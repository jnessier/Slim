<?php
/**
 * Slim Framework (https://slimframework.com)
 *
 * @link      https://github.com/slimphp/Slim
 * @copyright Copyright (c) 2011-2016 Josh Lockhart
 * @license   https://github.com/slimphp/Slim/blob/master/LICENSE.md (MIT License)
 */
namespace Slim\Tests\Handlers;

use Slim\Handlers\Error;
use Slim\Http\Response;
use UnexpectedValueException;

class ErrorTest extends \PHPUnit_Framework_TestCase
{
    public function errorProvider()
    {
        return [
            ['application/json', 'application/json', '{'],
            ['application/vnd.api+json', 'application/json', '{'],
            ['application/xml', 'application/xml', '<error>'],
            ['application/hal+xml', 'application/xml', '<error>'],
            ['text/xml', 'text/xml', '<error>'],
            ['text/html', 'text/html', '<html>'],
        ];
    }

    /**
     * Test invalid method returns the correct code and content type
     *
     * @dataProvider errorProvider
     */
    public function testError($acceptHeader, $contentType, $startOfBody)
    {
        $error = new Error();
        $e = new \Exception("Oops", 1, new \Exception('Previous oops'));

        /** @var Response $res */
        $res = $error->__invoke($this->getRequest('GET', $acceptHeader), new Response(), $e);

        $this->assertSame(500, $res->getStatusCode());
        $this->assertSame($contentType, $res->getHeaderLine('Content-Type'));
        $this->assertEquals(0, strpos((string)$res->getBody(), $startOfBody));
    }

    /**
     * Test invalid method returns the correct code and content type with details
     *
     * @dataProvider errorProvider
     */
    public function testErrorDisplayDetails($acceptHeader, $contentType, $startOfBody)
    {
        $error = new Error(true);
        $e = new \Exception('Oops', 1, new \Exception('Opps before'));

        /** @var Response $res */
        $res = $error->__invoke($this->getRequest('GET', $acceptHeader), new Response(), $e);

        $this->assertSame(500, $res->getStatusCode());
        $this->assertSame($contentType, $res->getHeaderLine('Content-Type'));
        $this->assertEquals(0, strpos((string)$res->getBody(), $startOfBody));
    }

    public function testNotFoundContentType()
    {
        $errorMock = $this->getMockBuilder(Error::class)->setMethods(['determineContentType'])->getMock();
        $errorMock->method('determineContentType')
            ->will($this->returnValue('unknown/type'));

        $e = new \Exception("Oops");

        $req = $this->getMockBuilder('Slim\Http\Request')->disableOriginalConstructor()->getMock();

        $this->setExpectedException('\UnexpectedValueException');
        $errorMock->__invoke($req, new Response(), $e);
    }

    /**
     * Test that an exception with a previous exception provides correct output
     * to the error log
     */
    public function testPreviousException()
    {
        $error = $this->getMockBuilder('\Slim\Handlers\Error')->setMethods(['logError'])->getMock();
        $error->expects($this->once())->method('logError')->with(
            $this->logicalAnd(
<<<<<<< HEAD
                $this->stringContains("Message: Second Oops"),
=======
                $this->stringContains("Type: Exception" . PHP_EOL . "Message: Second Oops"),
>>>>>>> 936215c7
                $this->stringContains("Previous Error:" . PHP_EOL . "Type: Exception" . PHP_EOL . "Message: First Oops")
            )
        );

        $first = new \Exception("First Oops");
        $second = new \Exception("Second Oops", 0, $first);

        $error->__invoke($this->getRequest('GET', 'application/json'), new Response(), $second);
    }

    /**
     * @param string $method
     * @return \PHPUnit_Framework_MockObject_MockObject|\Slim\Http\Request
     */
    protected function getRequest($method, $acceptHeader)
    {
        $req = $this->getMockBuilder('Slim\Http\Request')->disableOriginalConstructor()->getMock();
        $req->expects($this->once())->method('getHeaderLine')->will($this->returnValue($acceptHeader));

        return $req;
    }
}<|MERGE_RESOLUTION|>--- conflicted
+++ resolved
@@ -85,11 +85,7 @@
         $error = $this->getMockBuilder('\Slim\Handlers\Error')->setMethods(['logError'])->getMock();
         $error->expects($this->once())->method('logError')->with(
             $this->logicalAnd(
-<<<<<<< HEAD
-                $this->stringContains("Message: Second Oops"),
-=======
                 $this->stringContains("Type: Exception" . PHP_EOL . "Message: Second Oops"),
->>>>>>> 936215c7
                 $this->stringContains("Previous Error:" . PHP_EOL . "Type: Exception" . PHP_EOL . "Message: First Oops")
             )
         );
