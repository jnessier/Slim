--- conflicted
+++ resolved
@@ -127,7 +127,6 @@
         $this->assertFalse($r->isAjax);
     }
 
-<<<<<<< HEAD
 	/**
 	 * Test `stripSlashesFromRequestData` for $_COOKIE, $_GET, and $_POST data.
 	 * Keep in mind it is not possible to set `magic_quotes_gpc` in a runtime
@@ -152,8 +151,6 @@
 		$this->assertEquals($cookieData['foo3'], "bar'd");
 	}
 	
-=======
->>>>>>> 0e5a6aba
 }
 
 ?>