<?php
/**
 * Slim Framework (https://slimframework.com)
 *
 * @link      https://github.com/slimphp/Slim
 * @copyright Copyright (c) 2011-2016 Josh Lockhart
 * @license   https://github.com/slimphp/Slim/blob/master/LICENSE.md (MIT License)
 */

namespace Slim\Tests;

use Interop\Container\ContainerInterface;
use Psr\Http\Message\ResponseInterface;
use Slim\App;
use Slim\Container;
use Slim\Exception\MethodNotAllowedException;
use Slim\Exception\NotFoundException;
use Slim\Exception\SlimException;
use Slim\Handlers\Strategies\RequestResponseArgs;
use Slim\Http\Body;
use Slim\Http\Environment;
use Slim\Http\Headers;
use Slim\Http\Request;
use Slim\Http\RequestBody;
use Slim\Http\Response;
use Slim\Http\Uri;
use Slim\Router;
use Slim\Tests\Mocks\MockAction;

class AppTest extends \PHPUnit_Framework_TestCase
{
    public static function setupBeforeClass()
    {
        // ini_set('log_errors', 0);
        ini_set('error_log', tempnam(sys_get_temp_dir(), 'slim'));
    }

    public static function tearDownAfterClass()
    {
        // ini_set('log_errors', 1);
    }

    /********************************************************************************
     * Settings management methods
     *******************************************************************************/

    public function testHasSetting()
    {
        $app = new App();
        $this->assertTrue($app->hasSetting('httpVersion'));
        $this->assertFalse($app->hasSetting('foo'));
    }

    public function testGetSettings()
    {
        $app = new App();
        $appSettings = $app->getSettings();
        $this->assertAttributeEquals($appSettings, 'settings', $app);
    }

    public function testGetSettingExists()
    {
        $app = new App();
        $this->assertEquals('1.1', $app->getSetting('httpVersion'));
    }

    public function testGetSettingNotExists()
    {
        $app = new App();
        $this->assertNull($app->getSetting('foo'));
    }

    public function testGetSettingNotExistsWithDefault()
    {
        $app = new App();
        $this->assertEquals('what', $app->getSetting('foo', 'what'));
    }

    public function testAddSettings()
    {
        $app = new App();
        $app->addSettings(['foo' => 'bar']);
        $this->assertAttributeContains('foo', 'settings', $app);
    }

    public function testAddSetting()
    {
        $app = new App();
        $app->addSetting('foo', 'bar');
        $this->assertAttributeContains('foo', 'settings', $app);
    }

    /********************************************************************************
     * Router proxy methods
     *******************************************************************************/

    public function testGetRoute()
    {
        $path = '/foo';
        $callable = function ($req, $res) {
            // Do something
        };
        $app = new App();
        $route = $app->get($path, $callable);

        $this->assertInstanceOf('\Slim\Route', $route);
        $this->assertAttributeContains('GET', 'methods', $route);
    }

    public function testPostRoute()
    {
        $path = '/foo';
        $callable = function ($req, $res) {
            // Do something
        };
        $app = new App();
        $route = $app->post($path, $callable);

        $this->assertInstanceOf('\Slim\Route', $route);
        $this->assertAttributeContains('POST', 'methods', $route);
    }

    public function testPutRoute()
    {
        $path = '/foo';
        $callable = function ($req, $res) {
            // Do something
        };
        $app = new App();
        $route = $app->put($path, $callable);

        $this->assertInstanceOf('\Slim\Route', $route);
        $this->assertAttributeContains('PUT', 'methods', $route);
    }

    public function testPatchRoute()
    {
        $path = '/foo';
        $callable = function ($req, $res) {
            // Do something
        };
        $app = new App();
        $route = $app->patch($path, $callable);

        $this->assertInstanceOf('\Slim\Route', $route);
        $this->assertAttributeContains('PATCH', 'methods', $route);
    }

    public function testDeleteRoute()
    {
        $path = '/foo';
        $callable = function ($req, $res) {
            // Do something
        };
        $app = new App();
        $route = $app->delete($path, $callable);

        $this->assertInstanceOf('\Slim\Route', $route);
        $this->assertAttributeContains('DELETE', 'methods', $route);
    }

    public function testOptionsRoute()
    {
        $path = '/foo';
        $callable = function ($req, $res) {
            // Do something
        };
        $app = new App();
        $route = $app->options($path, $callable);

        $this->assertInstanceOf('\Slim\Route', $route);
        $this->assertAttributeContains('OPTIONS', 'methods', $route);
    }

    public function testAnyRoute()
    {
        $path = '/foo';
        $callable = function ($req, $res) {
            // Do something
        };
        $app = new App();
        $route = $app->any($path, $callable);

        $this->assertInstanceOf('\Slim\Route', $route);
        $this->assertAttributeContains('GET', 'methods', $route);
        $this->assertAttributeContains('POST', 'methods', $route);
        $this->assertAttributeContains('PUT', 'methods', $route);
        $this->assertAttributeContains('PATCH', 'methods', $route);
        $this->assertAttributeContains('DELETE', 'methods', $route);
        $this->assertAttributeContains('OPTIONS', 'methods', $route);
    }

    public function testMapRoute()
    {
        $path = '/foo';
        $callable = function ($req, $res) {
            // Do something
        };
        $app = new App();
        $route = $app->map(['GET', 'POST'], $path, $callable);

        $this->assertInstanceOf('\Slim\Route', $route);
        $this->assertAttributeContains('GET', 'methods', $route);
        $this->assertAttributeContains('POST', 'methods', $route);
    }

    /********************************************************************************
     * Route Patterns
     *******************************************************************************/
    public function testSegmentRouteThatDoesNotEndInASlash()
    {
        $app = new App();
        $app->get('/foo', function ($req, $res) {
            // Do something
        });
        /** @var \Slim\Router $router */
        $router = $app->getRouter();
        $this->assertAttributeEquals('/foo', 'pattern', $router->lookupRoute('route0'));
    }

    public function testSegmentRouteThatEndsInASlash()
    {
        $app = new App();
        $app->get('/foo/', function ($req, $res) {
            // Do something
        });
        /** @var \Slim\Router $router */
        $router = $app->getRouter();
        $this->assertAttributeEquals('/foo/', 'pattern', $router->lookupRoute('route0'));
    }

    public function testSegmentRouteThatDoesNotStartWithASlash()
    {
        $app = new App();
        $app->get('foo', function ($req, $res) {
            // Do something
        });
        /** @var \Slim\Router $router */
        $router = $app->getRouter();
        $this->assertAttributeEquals('foo', 'pattern', $router->lookupRoute('route0'));
    }

    public function testSingleSlashRoute()
    {
        $app = new App();
        $app->get('/', function ($req, $res) {
            // Do something
        });
        /** @var \Slim\Router $router */
        $router = $app->getRouter();
        $this->assertAttributeEquals('/', 'pattern', $router->lookupRoute('route0'));
    }

    public function testEmptyRoute()
    {
        $app = new App();
        $app->get('', function ($req, $res) {
            // Do something
        });
        /** @var \Slim\Router $router */
        $router = $app->getRouter();
        $this->assertAttributeEquals('', 'pattern', $router->lookupRoute('route0'));
    }

    /********************************************************************************
     * Route Groups
     *******************************************************************************/
    public function testGroupSegmentWithSegmentRouteThatDoesNotEndInASlash()
    {
        $app = new App();
        $app->group('/foo', function () use ($app) {
            $app->get('/bar', function ($req, $res) {
                // Do something
            });
        });
        /** @var \Slim\Router $router */
        $router = $app->getRouter();
        $this->assertAttributeEquals('/foo/bar', 'pattern', $router->lookupRoute('route0'));
    }

    public function testGroupSegmentWithSegmentRouteThatEndsInASlash()
    {
        $app = new App();
        $app->group('/foo', function () use ($app) {
            $app->get('/bar/', function ($req, $res) {
                // Do something
            });
        });
        /** @var \Slim\Router $router */
        $router = $app->getRouter();
        $this->assertAttributeEquals('/foo/bar/', 'pattern', $router->lookupRoute('route0'));
    }

    public function testGroupSegmentWithSingleSlashRoute()
    {
        $app = new App();
        $app->group('/foo', function () use ($app) {
            $app->get('/', function ($req, $res) {
                // Do something
            });
        });
        /** @var \Slim\Router $router */
        $router = $app->getRouter();
        $this->assertAttributeEquals('/foo/', 'pattern', $router->lookupRoute('route0'));
    }

    public function testGroupSegmentWithEmptyRoute()
    {
        $app = new App();
        $app->group('/foo', function () use ($app) {
            $app->get('', function ($req, $res) {
                // Do something
            });
        });
        /** @var \Slim\Router $router */
        $router = $app->getRouter();
        $this->assertAttributeEquals('/foo', 'pattern', $router->lookupRoute('route0'));
    }

    public function testTwoGroupSegmentsWithSingleSlashRoute()
    {
        $app = new App();
        $app->group('/foo', function () use ($app) {
            $app->group('/baz', function () use ($app) {
                $app->get('/', function ($req, $res) {
                    // Do something
                });
            });
        });
        /** @var \Slim\Router $router */
        $router = $app->getRouter();
        $this->assertAttributeEquals('/foo/baz/', 'pattern', $router->lookupRoute('route0'));
    }

    public function testTwoGroupSegmentsWithAnEmptyRoute()
    {
        $app = new App();
        $app->group('/foo', function () use ($app) {
            $app->group('/baz', function () use ($app) {
                $app->get('', function ($req, $res) {
                    // Do something
                });
            });
        });
        /** @var \Slim\Router $router */
        $router = $app->getRouter();
        $this->assertAttributeEquals('/foo/baz', 'pattern', $router->lookupRoute('route0'));
    }

    public function testTwoGroupSegmentsWithSegmentRoute()
    {
        $app = new App();
        $app->group('/foo', function () use ($app) {
            $app->group('/baz', function () use ($app) {
                $app->get('/bar', function ($req, $res) {
                    // Do something
                });
            });
        });
        /** @var \Slim\Router $router */
        $router = $app->getRouter();
        $this->assertAttributeEquals('/foo/baz/bar', 'pattern', $router->lookupRoute('route0'));
    }

    public function testTwoGroupSegmentsWithSegmentRouteThatHasATrailingSlash()
    {
        $app = new App();
        $app->group('/foo', function () use ($app) {
            $app->group('/baz', function () use ($app) {
                $app->get('/bar/', function ($req, $res) {
                    // Do something
                });
            });
        });
        /** @var \Slim\Router $router */
        $router = $app->getRouter();
        $this->assertAttributeEquals('/foo/baz/bar/', 'pattern', $router->lookupRoute('route0'));
    }

    public function testGroupSegmentWithSingleSlashNestedGroupAndSegmentRoute()
    {
        $app = new App();
        $app->group('/foo', function () use ($app) {
            $app->group('/', function () use ($app) {
                $app->get('/bar', function ($req, $res) {
                    // Do something
                });
            });
        });
        /** @var \Slim\Router $router */
        $router = $app->getRouter();
        $this->assertAttributeEquals('/foo//bar', 'pattern', $router->lookupRoute('route0'));
    }

    public function testGroupSegmentWithSingleSlashGroupAndSegmentRouteWithoutLeadingSlash()
    {
        $app = new App();
        $app->group('/foo', function () use ($app) {
            $app->group('/', function () use ($app) {
                $app->get('bar', function ($req, $res) {
                    // Do something
                });
            });
        });
        /** @var \Slim\Router $router */
        $router = $app->getRouter();
        $this->assertAttributeEquals('/foo/bar', 'pattern', $router->lookupRoute('route0'));
    }

    public function testGroupSegmentWithEmptyNestedGroupAndSegmentRoute()
    {
        $app = new App();
        $app->group('/foo', function () use ($app) {
            $app->group('', function () use ($app) {
                $app->get('/bar', function ($req, $res) {
                    // Do something
                });
            });
        });
        /** @var \Slim\Router $router */
        $router = $app->getRouter();
        $this->assertAttributeEquals('/foo/bar', 'pattern', $router->lookupRoute('route0'));
    }

    public function testGroupSegmentWithEmptyNestedGroupAndSegmentRouteWithoutLeadingSlash()
    {
        $app = new App();
        $app->group('/foo', function () use ($app) {
            $app->group('', function () use ($app) {
                $app->get('bar', function ($req, $res) {
                    // Do something
                });
            });
        });
        /** @var \Slim\Router $router */
        $router = $app->getRouter();
        $this->assertAttributeEquals('/foobar', 'pattern', $router->lookupRoute('route0'));
    }

    public function testGroupSingleSlashWithSegmentRouteThatDoesNotEndInASlash()
    {
        $app = new App();
        $app->group('/', function () use ($app) {
            $app->get('/bar', function ($req, $res) {
                // Do something
            });
        });
        /** @var \Slim\Router $router */
        $router = $app->getRouter();
        $this->assertAttributeEquals('//bar', 'pattern', $router->lookupRoute('route0'));
    }

    public function testGroupSingleSlashWithSegmentRouteThatEndsInASlash()
    {
        $app = new App();
        $app->group('/', function () use ($app) {
            $app->get('/bar/', function ($req, $res) {
                // Do something
            });
        });
        /** @var \Slim\Router $router */
        $router = $app->getRouter();
        $this->assertAttributeEquals('//bar/', 'pattern', $router->lookupRoute('route0'));
    }

    public function testGroupSingleSlashWithSingleSlashRoute()
    {
        $app = new App();
        $app->group('/', function () use ($app) {
            $app->get('/', function ($req, $res) {
                // Do something
            });
        });
        /** @var \Slim\Router $router */
        $router = $app->getRouter();
        $this->assertAttributeEquals('//', 'pattern', $router->lookupRoute('route0'));
    }

    public function testGroupSingleSlashWithEmptyRoute()
    {
        $app = new App();
        $app->group('/', function () use ($app) {
            $app->get('', function ($req, $res) {
                // Do something
            });
        });
        /** @var \Slim\Router $router */
        $router = $app->getRouter();
        $this->assertAttributeEquals('/', 'pattern', $router->lookupRoute('route0'));
    }

    public function testGroupSingleSlashWithNestedGroupSegmentWithSingleSlashRoute()
    {
        $app = new App();
        $app->group('/', function () use ($app) {
            $app->group('/baz', function () use ($app) {
                $app->get('/', function ($req, $res) {
                    // Do something
                });
            });
        });
        /** @var \Slim\Router $router */
        $router = $app->getRouter();
        $this->assertAttributeEquals('//baz/', 'pattern', $router->lookupRoute('route0'));
    }

    public function testGroupSingleSlashWithNestedGroupSegmentWithAnEmptyRoute()
    {
        $app = new App();
        $app->group('/', function () use ($app) {
            $app->group('/baz', function () use ($app) {
                $app->get('', function ($req, $res) {
                    // Do something
                });
            });
        });
        /** @var \Slim\Router $router */
        $router = $app->getRouter();
        $this->assertAttributeEquals('//baz', 'pattern', $router->lookupRoute('route0'));
    }

    public function testGroupSingleSlashWithNestedGroupSegmentWithSegmentRoute()
    {
        $app = new App();
        $app->group('/', function () use ($app) {
            $app->group('/baz', function () use ($app) {
                $app->get('/bar', function ($req, $res) {
                    // Do something
                });
            });
        });
        /** @var \Slim\Router $router */
        $router = $app->getRouter();
        $this->assertAttributeEquals('//baz/bar', 'pattern', $router->lookupRoute('route0'));
    }

    public function testGroupSingleSlashWithNestedGroupSegmentWithSegmentRouteThatHasATrailingSlash()
    {
        $app = new App();
        $app->group('/', function () use ($app) {
            $app->group('/baz', function () use ($app) {
                $app->get('/bar/', function ($req, $res) {
                    // Do something
                });
            });
        });
        /** @var \Slim\Router $router */
        $router = $app->getRouter();
        $this->assertAttributeEquals('//baz/bar/', 'pattern', $router->lookupRoute('route0'));
    }

    public function testGroupSingleSlashWithSingleSlashNestedGroupAndSegmentRoute()
    {
        $app = new App();
        $app->group('/', function () use ($app) {
            $app->group('/', function () use ($app) {
                $app->get('/bar', function ($req, $res) {
                    // Do something
                });
            });
        });
        /** @var \Slim\Router $router */
        $router = $app->getRouter();
        $this->assertAttributeEquals('///bar', 'pattern', $router->lookupRoute('route0'));
    }

    public function testGroupSingleSlashWithSingleSlashGroupAndSegmentRouteWithoutLeadingSlash()
    {
        $app = new App();
        $app->group('/', function () use ($app) {
            $app->group('/', function () use ($app) {
                $app->get('bar', function ($req, $res) {
                    // Do something
                });
            });
        });
        /** @var \Slim\Router $router */
        $router = $app->getRouter();
        $this->assertAttributeEquals('//bar', 'pattern', $router->lookupRoute('route0'));
    }

    public function testGroupSingleSlashWithEmptyNestedGroupAndSegmentRoute()
    {
        $app = new App();
        $app->group('/', function () use ($app) {
            $app->group('', function () use ($app) {
                $app->get('/bar', function ($req, $res) {
                    // Do something
                });
            });
        });
        /** @var \Slim\Router $router */
        $router = $app->getRouter();
        $this->assertAttributeEquals('//bar', 'pattern', $router->lookupRoute('route0'));
    }

    public function testGroupSingleSlashWithEmptyNestedGroupAndSegmentRouteWithoutLeadingSlash()
    {
        $app = new App();
        $app->group('/', function () use ($app) {
            $app->group('', function () use ($app) {
                $app->get('bar', function ($req, $res) {
                    // Do something
                });
            });
        });
        /** @var \Slim\Router $router */
        $router = $app->getRouter();
        $this->assertAttributeEquals('/bar', 'pattern', $router->lookupRoute('route0'));
    }

    public function testEmptyGroupWithSegmentRouteThatDoesNotEndInASlash()
    {
        $app = new App();
        $app->group('', function () use ($app) {
            $app->get('/bar', function ($req, $res) {
                // Do something
            });
        });
        /** @var \Slim\Router $router */
        $router = $app->getRouter();
        $this->assertAttributeEquals('/bar', 'pattern', $router->lookupRoute('route0'));
    }

    public function testEmptyGroupWithSegmentRouteThatEndsInASlash()
    {
        $app = new App();
        $app->group('', function () use ($app) {
            $app->get('/bar/', function ($req, $res) {
                // Do something
            });
        });
        /** @var \Slim\Router $router */
        $router = $app->getRouter();
        $this->assertAttributeEquals('/bar/', 'pattern', $router->lookupRoute('route0'));
    }

    public function testEmptyGroupWithSingleSlashRoute()
    {
        $app = new App();
        $app->group('', function () use ($app) {
            $app->get('/', function ($req, $res) {
                // Do something
            });
        });
        /** @var \Slim\Router $router */
        $router = $app->getRouter();
        $this->assertAttributeEquals('/', 'pattern', $router->lookupRoute('route0'));
    }

    public function testEmptyGroupWithEmptyRoute()
    {
        $app = new App();
        $app->group('', function () use ($app) {
            $app->get('', function ($req, $res) {
                // Do something
            });
        });
        /** @var \Slim\Router $router */
        $router = $app->getRouter();
        $this->assertAttributeEquals('', 'pattern', $router->lookupRoute('route0'));
    }

    public function testEmptyGroupWithNestedGroupSegmentWithSingleSlashRoute()
    {
        $app = new App();
        $app->group('', function () use ($app) {
            $app->group('/baz', function () use ($app) {
                $app->get('/', function ($req, $res) {
                    // Do something
                });
            });
        });
        /** @var \Slim\Router $router */
        $router = $app->getRouter();
        $this->assertAttributeEquals('/baz/', 'pattern', $router->lookupRoute('route0'));
    }

    public function testEmptyGroupWithNestedGroupSegmentWithAnEmptyRoute()
    {
        $app = new App();
        $app->group('', function () use ($app) {
            $app->group('/baz', function () use ($app) {
                $app->get('', function ($req, $res) {
                    // Do something
                });
            });
        });
        /** @var \Slim\Router $router */
        $router = $app->getRouter();
        $this->assertAttributeEquals('/baz', 'pattern', $router->lookupRoute('route0'));
    }

    public function testEmptyGroupWithNestedGroupSegmentWithSegmentRoute()
    {
        $app = new App();
        $app->group('', function () use ($app) {
            $app->group('/baz', function () use ($app) {
                $app->get('/bar', function ($req, $res) {
                    // Do something
                });
            });
        });
        /** @var \Slim\Router $router */
        $router = $app->getRouter();
        $this->assertAttributeEquals('/baz/bar', 'pattern', $router->lookupRoute('route0'));
    }

    public function testEmptyGroupWithNestedGroupSegmentWithSegmentRouteThatHasATrailingSlash()
    {
        $app = new App();
        $app->group('', function () use ($app) {
            $app->group('/baz', function () use ($app) {
                $app->get('/bar/', function ($req, $res) {
                    // Do something
                });
            });
        });
        /** @var \Slim\Router $router */
        $router = $app->getRouter();
        $this->assertAttributeEquals('/baz/bar/', 'pattern', $router->lookupRoute('route0'));
    }

    public function testEmptyGroupWithSingleSlashNestedGroupAndSegmentRoute()
    {
        $app = new App();
        $app->group('', function () use ($app) {
            $app->group('/', function () use ($app) {
                $app->get('/bar', function ($req, $res) {
                    // Do something
                });
            });
        });
        /** @var \Slim\Router $router */
        $router = $app->getRouter();
        $this->assertAttributeEquals('//bar', 'pattern', $router->lookupRoute('route0'));
    }

    public function testEmptyGroupWithSingleSlashGroupAndSegmentRouteWithoutLeadingSlash()
    {
        $app = new App();
        $app->group('', function () use ($app) {
            $app->group('/', function () use ($app) {
                $app->get('bar', function ($req, $res) {
                    // Do something
                });
            });
        });
        /** @var \Slim\Router $router */
        $router = $app->getRouter();
        $this->assertAttributeEquals('/bar', 'pattern', $router->lookupRoute('route0'));
    }

    public function testEmptyGroupWithEmptyNestedGroupAndSegmentRoute()
    {
        $app = new App();
        $app->group('', function () use ($app) {
            $app->group('', function () use ($app) {
                $app->get('/bar', function ($req, $res) {
                    // Do something
                });
            });
        });
        /** @var \Slim\Router $router */
        $router = $app->getRouter();
        $this->assertAttributeEquals('/bar', 'pattern', $router->lookupRoute('route0'));
    }

    public function testEmptyGroupWithEmptyNestedGroupAndSegmentRouteWithoutLeadingSlash()
    {
        $app = new App();
        $app->group('', function () use ($app) {
            $app->group('', function () use ($app) {
                $app->get('bar', function ($req, $res) {
                    // Do something
                });
            });
        });
        /** @var \Slim\Router $router */
        $router = $app->getRouter();
        $this->assertAttributeEquals('bar', 'pattern', $router->lookupRoute('route0'));
    }

    /********************************************************************************
     * Middleware
     *******************************************************************************/

    public function testBottomMiddlewareIsApp()
    {
        $app = new App();
        $mw = function ($req, $res, $next) {
            return $res;
        };
        $app->add($mw);

        $prop = new \ReflectionProperty($app, 'stack');
        $prop->setAccessible(true);

        $this->assertEquals($app, $prop->getValue($app)->bottom());
    }

    public function testAddMiddleware()
    {
        $app = new App();
        $mw = function ($req, $res, $next) {
            return $res;
        };
        $app->add($mw);

        $prop = new \ReflectionProperty($app, 'stack');
        $prop->setAccessible(true);

        $this->assertCount(2, $prop->getValue($app));
    }

    public function testAddMiddlewareOnRoute()
    {
        $app = new App();

        $app->get('/', function ($req, $res) {
            return $res->write('Center');
        })->add(function ($req, $res, $next) {
            $res->write('In1');
            $res = $next($req, $res);
            $res->write('Out1');

            return $res;
        })->add(function ($req, $res, $next) {
            $res->write('In2');
            $res = $next($req, $res);
            $res->write('Out2');

            return $res;
        });

        // Prepare request and response objects
        $env = Environment::mock([
            'SCRIPT_NAME' => '/index.php',
            'REQUEST_URI' => '/',
            'REQUEST_METHOD' => 'GET',
        ]);
        $uri = Uri::createFromEnvironment($env);
        $headers = Headers::createFromEnvironment($env);
        $cookies = [];
        $serverParams = $env->all();
        $body = new RequestBody();
        $req = new Request('GET', $uri, $headers, $cookies, $serverParams, $body);
        $res = new Response();

        // Invoke app
        $app($req, $res);

        $this->assertEquals('In2In1CenterOut1Out2', (string)$res->getBody());
    }


    public function testAddMiddlewareOnRouteGroup()
    {
        $app = new App();

        $app->group('/foo', function () use ($app) {
            $app->get('/', function ($req, $res) {
                return $res->write('Center');
            });
        })->add(function ($req, $res, $next) {
            $res->write('In1');
            $res = $next($req, $res);
            $res->write('Out1');

            return $res;
        })->add(function ($req, $res, $next) {
            $res->write('In2');
            $res = $next($req, $res);
            $res->write('Out2');

            return $res;
        });

        // Prepare request and response objects
        $env = Environment::mock([
            'SCRIPT_NAME' => '/index.php',
            'REQUEST_URI' => '/foo/',
            'REQUEST_METHOD' => 'GET',
        ]);
        $uri = Uri::createFromEnvironment($env);
        $headers = Headers::createFromEnvironment($env);
        $cookies = [];
        $serverParams = $env->all();
        $body = new RequestBody();
        $req = new Request('GET', $uri, $headers, $cookies, $serverParams, $body);
        $res = new Response();

        // Invoke app
        $app($req, $res);

        $this->assertEquals('In2In1CenterOut1Out2', (string)$res->getBody());
    }

    public function testAddMiddlewareOnTwoRouteGroup()
    {
        $app = new App();

        $app->group('/foo', function () use ($app) {
            $app->group('/baz', function () use ($app) {
                $app->get('/', function ($req, $res) {
                    return $res->write('Center');
                });
            })->add(function ($req, $res, $next) {
                $res->write('In2');
                $res = $next($req, $res);
                $res->write('Out2');

                return $res;
            });
        })->add(function ($req, $res, $next) {
            $res->write('In1');
            $res = $next($req, $res);
            $res->write('Out1');

            return $res;
        });

        // Prepare request and response objects
        $env = Environment::mock([
            'SCRIPT_NAME' => '/index.php',
            'REQUEST_URI' => '/foo/baz/',
            'REQUEST_METHOD' => 'GET',
        ]);
        $uri = Uri::createFromEnvironment($env);
        $headers = Headers::createFromEnvironment($env);
        $cookies = [];
        $serverParams = $env->all();
        $body = new RequestBody();
        $req = new Request('GET', $uri, $headers, $cookies, $serverParams, $body);
        $res = new Response();

        // Invoke app
        $app($req, $res);

        $this->assertEquals('In1In2CenterOut2Out1', (string)$res->getBody());
    }

    public function testAddMiddlewareOnRouteAndOnTwoRouteGroup()
    {
        $app = new App();

        $app->group('/foo', function () use ($app) {
            $app->group('/baz', function () use ($app) {
                $app->get('/', function ($req, $res) {
                    return $res->write('Center');
                })->add(function ($req, $res, $next) {
                    $res->write('In3');
                    $res = $next($req, $res);
                    $res->write('Out3');

                    return $res;
                });
            })->add(function ($req, $res, $next) {
                $res->write('In2');
                $res = $next($req, $res);
                $res->write('Out2');

                return $res;
            });
        })->add(function ($req, $res, $next) {
            $res->write('In1');
            $res = $next($req, $res);
            $res->write('Out1');

            return $res;
        });

        // Prepare request and response objects
        $env = Environment::mock([
            'SCRIPT_NAME' => '/index.php',
            'REQUEST_URI' => '/foo/baz/',
            'REQUEST_METHOD' => 'GET',
        ]);
        $uri = Uri::createFromEnvironment($env);
        $headers = Headers::createFromEnvironment($env);
        $cookies = [];
        $serverParams = $env->all();
        $body = new RequestBody();
        $req = new Request('GET', $uri, $headers, $cookies, $serverParams, $body);
        $res = new Response();

        // Invoke app
        $app($req, $res);

        $this->assertEquals('In1In2In3CenterOut3Out2Out1', (string)$res->getBody());
    }


    /********************************************************************************
     * Runner
     *******************************************************************************/

    public function testInvokeReturnMethodNotAllowed()
    {
        $app = new App();
        $app->get('/foo', function ($req, $res) {
            $res->write('Hello');

            return $res;
        });

        // Prepare request and response objects
        $env = Environment::mock([
            'SCRIPT_NAME' => '/index.php',
            'REQUEST_URI' => '/foo',
            'REQUEST_METHOD' => 'POST',
        ]);
        $uri = Uri::createFromEnvironment($env);
        $headers = Headers::createFromEnvironment($env);
        $cookies = [];
        $serverParams = $env->all();
        $body = new RequestBody();
        $req = new Request('POST', $uri, $headers, $cookies, $serverParams, $body);
        $res = new Response();

        // Invoke app
        $resOut = $app($req, $res);

        $this->assertInstanceOf('\Psr\Http\Message\ResponseInterface', $resOut);
        $this->assertEquals(405, (string)$resOut->getStatusCode());
        $this->assertEquals(['GET'], $resOut->getHeader('Allow'));
        $this->assertContains(
            '<p>Method not allowed. Must be one of: <strong>GET</strong></p>',
            (string)$resOut->getBody()
        );

        // now test that exception is raised if the handler isn't registered
        unset($app->getContainer()['notAllowedHandler']);
        $this->setExpectedException('Slim\Exception\MethodNotAllowedException');
        $app($req, $res);
    }

    public function testInvokeWithMatchingRoute()
    {
        $app = new App();
        $app->get('/foo', function ($req, $res) {
            $res->write('Hello');

            return $res;
        });

        // Prepare request and response objects
        $env = Environment::mock([
            'SCRIPT_NAME' => '/index.php',
            'REQUEST_URI' => '/foo',
            'REQUEST_METHOD' => 'GET',
        ]);
        $uri = Uri::createFromEnvironment($env);
        $headers = Headers::createFromEnvironment($env);
        $cookies = [];
        $serverParams = $env->all();
        $body = new RequestBody();
        $req = new Request('GET', $uri, $headers, $cookies, $serverParams, $body);
        $res = new Response();

        // Invoke app
        $resOut = $app($req, $res);

        $this->assertInstanceOf('\Psr\Http\Message\ResponseInterface', $resOut);
        $this->assertEquals('Hello', (string)$res->getBody());
    }

    public function testInvokeWithMatchingRouteWithSetArgument()
    {
        $app = new App();
        $app->get('/foo/bar', function ($req, $res, $args) {
            return $res->write("Hello {$args['attribute']}");
        })->setArgument('attribute', 'world!');

        // Prepare request and response objects
        $env = Environment::mock([
            'SCRIPT_NAME' => '/index.php',
            'REQUEST_URI' => '/foo/bar',
            'REQUEST_METHOD' => 'GET',
        ]);
        $uri = Uri::createFromEnvironment($env);
        $headers = Headers::createFromEnvironment($env);
        $cookies = [];
        $serverParams = $env->all();
        $body = new RequestBody();
        $req = new Request('GET', $uri, $headers, $cookies, $serverParams, $body);
        $res = new Response();

        // Invoke app
        $resOut = $app($req, $res);

        $this->assertInstanceOf('\Psr\Http\Message\ResponseInterface', $resOut);
        $this->assertEquals('Hello world!', (string)$res->getBody());
    }

    public function testInvokeWithMatchingRouteWithSetArguments()
    {
        $app = new App();
        $app->get('/foo/bar', function ($req, $res, $args) {
            return $res->write("Hello {$args['attribute1']} {$args['attribute2']}");
        })->setArguments(['attribute1' => 'there', 'attribute2' => 'world!']);

        // Prepare request and response objects
        $env = Environment::mock([
            'SCRIPT_NAME' => '/index.php',
            'REQUEST_URI' => '/foo/bar',
            'REQUEST_METHOD' => 'GET',
        ]);
        $uri = Uri::createFromEnvironment($env);
        $headers = Headers::createFromEnvironment($env);
        $cookies = [];
        $serverParams = $env->all();
        $body = new RequestBody();
        $req = new Request('GET', $uri, $headers, $cookies, $serverParams, $body);
        $res = new Response();

        // Invoke app
        $resOut = $app($req, $res);

        $this->assertInstanceOf('\Psr\Http\Message\ResponseInterface', $resOut);
        $this->assertEquals('Hello there world!', (string)$res->getBody());
    }

    public function testInvokeWithMatchingRouteWithNamedParameter()
    {
        $app = new App();
        $app->get('/foo/{name}', function ($req, $res, $args) {
            return $res->write("Hello {$args['name']}");
        });

        // Prepare request and response objects
        $env = Environment::mock([
            'SCRIPT_NAME' => '/index.php',
            'REQUEST_URI' => '/foo/test!',
            'REQUEST_METHOD' => 'GET',
        ]);
        $uri = Uri::createFromEnvironment($env);
        $headers = Headers::createFromEnvironment($env);
        $cookies = [];
        $serverParams = $env->all();
        $body = new RequestBody();
        $req = new Request('GET', $uri, $headers, $cookies, $serverParams, $body);
        $res = new Response();

        // Invoke app
        $resOut = $app($req, $res);

        $this->assertInstanceOf('\Psr\Http\Message\ResponseInterface', $resOut);
        $this->assertEquals('Hello test!', (string)$res->getBody());
    }

    public function testInvokeWithMatchingRouteWithNamedParameterRequestResponseArgStrategy()
    {
        $app = new App();
        $app->setNotFoundHandler(function ($c) {
            return new RequestResponseArgs();
<<<<<<< HEAD
        });
=======
        };

        $app = new App($c);
        $app->getRouter()->setDefaultInvocationStrategy($c['foundHandler']);
>>>>>>> f850464d
        $app->get('/foo/{name}', function ($req, $res, $name) {
            return $res->write("Hello {$name}");
        });

        // Prepare request and response objects
        $env = Environment::mock([
            'SCRIPT_NAME' => '/index.php',
            'REQUEST_URI' => '/foo/test!',
            'REQUEST_METHOD' => 'GET',
        ]);
        $uri = Uri::createFromEnvironment($env);
        $headers = Headers::createFromEnvironment($env);
        $cookies = [];
        $serverParams = $env->all();
        $body = new RequestBody();
        $req = new Request('GET', $uri, $headers, $cookies, $serverParams, $body);
        $res = new Response();

        // Invoke app
        $resOut = $app($req, $res);

        $this->assertInstanceOf('\Psr\Http\Message\ResponseInterface', $resOut);
        $this->assertEquals('Hello test!', (string)$res->getBody());
    }

    public function testInvokeWithMatchingRouteWithNamedParameterOverwritesSetArgument()
    {
        $app = new App();
        $app->get('/foo/{name}', function ($req, $res, $args) {
            return $res->write("Hello {$args['extra']} {$args['name']}");
        })->setArguments(['extra' => 'there', 'name' => 'world!']);

        // Prepare request and response objects
        $env = Environment::mock([
            'SCRIPT_NAME' => '/index.php',
            'REQUEST_URI' => '/foo/test!',
            'REQUEST_METHOD' => 'GET',
        ]);
        $uri = Uri::createFromEnvironment($env);
        $headers = Headers::createFromEnvironment($env);
        $cookies = [];
        $serverParams = $env->all();
        $body = new RequestBody();
        $req = new Request('GET', $uri, $headers, $cookies, $serverParams, $body);
        $res = new Response();

        // Invoke app
        $resOut = $app($req, $res);

        $this->assertInstanceOf('\Psr\Http\Message\ResponseInterface', $resOut);
        $this->assertEquals('Hello there test!', (string)$res->getBody());
    }

    public function testInvokeWithoutMatchingRoute()
    {
        $app = new App();
        $app->get('/bar', function ($req, $res) {
            $res->write('Hello');

            return $res;
        });

        // Prepare request and response objects
        $env = Environment::mock([
            'SCRIPT_NAME' => '/index.php',
            'REQUEST_URI' => '/foo',
            'REQUEST_METHOD' => 'GET',
        ]);
        $uri = Uri::createFromEnvironment($env);
        $headers = Headers::createFromEnvironment($env);
        $cookies = [];
        $serverParams = $env->all();
        $body = new RequestBody();
        $req = new Request('GET', $uri, $headers, $cookies, $serverParams, $body);
        $res = new Response();

        // Invoke app
        $resOut = $app($req, $res);

        $this->assertInstanceOf('\Psr\Http\Message\ResponseInterface', $resOut);
        $this->assertAttributeEquals(404, 'status', $resOut);

        // now test that exception is raised if the handler isn't registered
        unset($app->getContainer()['notFoundHandler']);
        $this->setExpectedException('Slim\Exception\NotFoundException');
        $app($req, $res);
    }

    public function testInvokeWithPimpleCallable()
    {
        // Prepare request and response objects
        $env = Environment::mock([
            'SCRIPT_NAME' => '/index.php',
            'REQUEST_URI' => '/foo',
            'REQUEST_METHOD' => 'GET',
        ]);
        $uri = Uri::createFromEnvironment($env);
        $headers = Headers::createFromEnvironment($env);
        $cookies = [];
        $serverParams = $env->all();
        $body = new RequestBody();
        $req = new Request('GET', $uri, $headers, $cookies, $serverParams, $body);
        $res = new Response();

        $mock = $this->getMockBuilder('StdClass')->setMethods(['bar'])->getMock();

        $app = new App();
        $container = $app->getContainer();
        $container['foo'] = function () use ($mock, $res) {
            $mock->method('bar')
                ->willReturn(
                    $res->write('Hello')
                );
            return $mock;
        };

        $app->get('/foo', 'foo:bar');

        // Invoke app
        $resOut = $app($req, $res);

        $this->assertInstanceOf('\Psr\Http\Message\ResponseInterface', $resOut);
        $this->assertEquals('Hello', (string)$res->getBody());
    }

    public function testInvokeWithPimpleUndefinedCallable()
    {
        // Prepare request and response objects
        $env = Environment::mock([
            'SCRIPT_NAME' => '/index.php',
            'REQUEST_URI' => '/foo',
            'REQUEST_METHOD' => 'GET',
        ]);
        $uri = Uri::createFromEnvironment($env);
        $headers = Headers::createFromEnvironment($env);
        $cookies = [];
        $serverParams = $env->all();
        $body = new RequestBody();
        $req = new Request('GET', $uri, $headers, $cookies, $serverParams, $body);
        $res = new Response();

        $mock = $this->getMockBuilder('StdClass')->getMock();

        $app = new App();
        $container = $app->getContainer();
        $container['foo'] = function () use ($mock, $res) {
            return $mock;
        };

        $app->get('/foo', 'foo:bar');

        $this->setExpectedException('\RuntimeException');

        // Invoke app
        $app($req, $res);
    }

    public function testInvokeWithPimpleCallableViaMagicMethod()
    {
        // Prepare request and response objects
        $env = Environment::mock([
            'SCRIPT_NAME' => '/index.php',
            'REQUEST_URI' => '/foo',
            'REQUEST_METHOD' => 'GET',
        ]);
        $uri = Uri::createFromEnvironment($env);
        $headers = Headers::createFromEnvironment($env);
        $cookies = [];
        $serverParams = $env->all();
        $body = new RequestBody();
        $req = new Request('GET', $uri, $headers, $cookies, $serverParams, $body);
        $res = new Response();

        $mock = new MockAction();

        $app = new App();
        $container = $app->getContainer();
        $container['foo'] = function () use ($mock, $res) {
            return $mock;
        };

        $app->get('/foo', 'foo:bar');

        // Invoke app
        $resOut = $app($req, $res);

        $this->assertInstanceOf('\Psr\Http\Message\ResponseInterface', $resOut);
        $this->assertEquals(json_encode(['name'=>'bar', 'arguments' => []]), (string)$res->getBody());
    }

    public function testInvokeFunctionName()
    {
        $app = new App();

        // @codingStandardsIgnoreStart
        function handle($req, $res)
        {
            $res->write('foo');

            return $res;
        }
        // @codingStandardsIgnoreEnd

        $app->get('/foo', __NAMESPACE__ . '\handle');

        // Prepare request and response objects
        $env = Environment::mock([
            'SCRIPT_NAME' => '/index.php',
            'REQUEST_URI' => '/foo',
            'REQUEST_METHOD' => 'GET',
        ]);
        $uri = Uri::createFromEnvironment($env);
        $headers = Headers::createFromEnvironment($env);
        $cookies = [];
        $serverParams = $env->all();
        $body = new RequestBody();
        $req = new Request('GET', $uri, $headers, $cookies, $serverParams, $body);
        $res = new Response();

        // Invoke app
        $app($req, $res);

        $this->assertEquals('foo', (string)$res->getBody());
    }

    public function testCurrentRequestAttributesAreNotLostWhenAddingRouteArguments()
    {
        $app = new App();
        $app->get('/foo/{name}', function ($req, $res, $args) {
            return $res->write($req->getAttribute('one') . $args['name']);
        });

        // Prepare request and response objects
        $env = Environment::mock([
            'SCRIPT_NAME' => '/index.php',
            'REQUEST_URI' => '/foo/rob',
            'REQUEST_METHOD' => 'GET',
        ]);
        $uri = Uri::createFromEnvironment($env);
        $headers = Headers::createFromEnvironment($env);
        $cookies = [];
        $serverParams = $env->all();
        $body = new RequestBody();
        $req = new Request('GET', $uri, $headers, $cookies, $serverParams, $body);
        $req = $req->withAttribute("one", 1);
        $res = new Response();


        // Invoke app
        $resOut = $app($req, $res);
        $this->assertEquals('1rob', (string)$resOut->getBody());
    }

    public function testCurrentRequestAttributesAreNotLostWhenAddingRouteArgumentsRequestResponseArg()
    {
        $c = new Container();
        $c['foundHandler'] = function () {
            return new RequestResponseArgs();
        };

        $app = new App($c);
        $app->getRouter()->setDefaultInvocationStrategy($c['foundHandler']);
        $app->get('/foo/{name}', function ($req, $res, $name) {
            return $res->write($req->getAttribute('one') . $name);
        });

        // Prepare request and response objects
        $env = Environment::mock([
            'SCRIPT_NAME' => '/index.php',
            'REQUEST_URI' => '/foo/rob',
            'REQUEST_METHOD' => 'GET',
        ]);
        $uri = Uri::createFromEnvironment($env);
        $headers = Headers::createFromEnvironment($env);
        $cookies = [];
        $serverParams = $env->all();
        $body = new RequestBody();
        $req = new Request('GET', $uri, $headers, $cookies, $serverParams, $body);
        $req = $req->withAttribute("one", 1);
        $res = new Response();


        // Invoke app
        $resOut = $app($req, $res);
        $this->assertEquals('1rob', (string)$resOut->getBody());
    }

    // TODO: Test finalize()

    // TODO: Test run()
    public function testRun()
    {
        $app = new App();

        // Prepare request and response objects
        $env = Environment::mock([
            'SCRIPT_NAME' => '/index.php',
            'REQUEST_URI' => '/foo',
            'REQUEST_METHOD' => 'GET',
        ]);
        $uri = Uri::createFromEnvironment($env);
        $headers = Headers::createFromEnvironment($env);
        $cookies = [];
        $serverParams = $env->all();
        $body = new Body(fopen('php://temp', 'r+'));
        $req = new Request('GET', $uri, $headers, $cookies, $serverParams, $body);
        $res = new Response();
        $app->getContainer()['request'] = $req;
        $app->getContainer()['response'] = $res;

        $app->get('/foo', function ($req, $res) {
            echo 'bar';
        });

        ob_start();
        $app->run();
        $resOut = ob_get_clean();

        $this->assertEquals('bar', (string)$resOut);
    }


    public function testRespond()
    {
        $app = new App();
        $app->get('/foo', function ($req, $res) {
            $res->write('Hello');

            return $res;
        });

        // Prepare request and response objects
        $env = Environment::mock([
            'SCRIPT_NAME' => '/index.php',
            'REQUEST_URI' => '/foo',
            'REQUEST_METHOD' => 'GET',
        ]);
        $uri = Uri::createFromEnvironment($env);
        $headers = Headers::createFromEnvironment($env);
        $cookies = [];
        $serverParams = $env->all();
        $body = new RequestBody();
        $req = new Request('GET', $uri, $headers, $cookies, $serverParams, $body);
        $res = new Response();

        // Invoke app
        $resOut = $app($req, $res);

        $app->respond($resOut);

        $this->assertInstanceOf('\Psr\Http\Message\ResponseInterface', $resOut);
        $this->expectOutputString('Hello');
    }

    public function testRespondWithHeaderNotSent()
    {
        $app = new App();
        $app->get('/foo', function ($req, $res) {
            $res->write('Hello');

            return $res;
        });

        // Prepare request and response objects
        $env = Environment::mock([
            'SCRIPT_NAME' => '/index.php',
            'REQUEST_URI' => '/foo',
            'REQUEST_METHOD' => 'GET',
        ]);
        $uri = Uri::createFromEnvironment($env);
        $headers = Headers::createFromEnvironment($env);
        $cookies = [];
        $serverParams = $env->all();
        $body = new RequestBody();
        $req = new Request('GET', $uri, $headers, $cookies, $serverParams, $body);
        $res = new Response();

        // Invoke app
        $resOut = $app($req, $res);

        $app->respond($resOut);

        $this->assertInstanceOf('\Psr\Http\Message\ResponseInterface', $resOut);
        $this->expectOutputString('Hello');
    }

    public function testRespondNoContent()
    {
        $app = new App();
        $app->get('/foo', function ($req, $res) {
            $res = $res->withStatus(204);
            return $res;
        });

        // Prepare request and response objects
        $env = Environment::mock([
            'SCRIPT_NAME' => '/index.php',
            'REQUEST_URI' => '/foo',
            'REQUEST_METHOD' => 'GET',
        ]);
        $uri = Uri::createFromEnvironment($env);
        $headers = Headers::createFromEnvironment($env);
        $cookies = [];
        $serverParams = $env->all();
        $body = new Body(fopen('php://temp', 'r+'));
        $req = new Request('GET', $uri, $headers, $cookies, $serverParams, $body);
        $res = new Response();

        // Invoke app
        $resOut = $app($req, $res);

        $app->respond($resOut);

        $this->assertInstanceOf('\Psr\Http\Message\ResponseInterface', $resOut);
        $this->assertEquals([], $resOut->getHeader('Content-Type'));
        $this->assertEquals([], $resOut->getHeader('Content-Length'));
        $this->expectOutputString('');
    }

    public function testRespondWithPaddedStreamFilterOutput()
    {
        $availableFilter = stream_get_filters();
        if (in_array('mcrypt.*', $availableFilter) && in_array('mdecrypt.*', $availableFilter)) {
            $app = new App();
            $app->get('/foo', function ($req, $res) {
                $key = base64_decode('xxxxxxxxxxxxxxxx');
                $iv = base64_decode('Z6wNDk9LogWI4HYlRu0mng==');

                $data = 'Hello';
                $length = strlen($data);

                $stream = fopen('php://temp', 'r+');

                $filter = stream_filter_append($stream, 'mcrypt.rijndael-128', STREAM_FILTER_WRITE, [
                    'key' => $key,
                    'iv' => $iv
                ]);

                fwrite($stream, $data);
                rewind($stream);
                stream_filter_remove($filter);

                stream_filter_append($stream, 'mdecrypt.rijndael-128', STREAM_FILTER_READ, [
                    'key' => $key,
                    'iv' => $iv
                ]);

                return $res->withHeader('Content-Length', $length)->withBody(new Body($stream));
            });

            // Prepare request and response objects
            $env = Environment::mock([
                'SCRIPT_NAME' => '/index.php',
                'REQUEST_URI' => '/foo',
                'REQUEST_METHOD' => 'GET',
            ]);
            $uri = Uri::createFromEnvironment($env);
            $headers = Headers::createFromEnvironment($env);
            $cookies = [];
            $serverParams = $env->all();
            $body = new RequestBody();
            $req = new Request('GET', $uri, $headers, $cookies, $serverParams, $body);
            $res = new Response();

            // Invoke app
            $resOut = $app($req, $res);
            $app->respond($resOut);

            $this->assertInstanceOf('\Psr\Http\Message\ResponseInterface', $resOut);
            $this->expectOutputString('Hello');
        } else {
            $this->assertTrue(true);
        }
    }

    public function testRespondIndeterminateLength()
    {
        $app = new App();
        $body_stream = fopen('php://temp', 'r+');
        $response = new Response();
        $body = $this->getMockBuilder("\Slim\Http\Body")
            ->setMethods(["getSize"])
            ->setConstructorArgs([$body_stream])
            ->getMock();
        fwrite($body_stream, "Hello");
        rewind($body_stream);
        $body->method("getSize")->willReturn(null);
        $response = $response->withBody($body);
        $app->respond($response);
        $this->expectOutputString("Hello");
    }

    public function testResponseWithStreamReadYieldingLessBytesThanAsked()
    {
        $app = new App([
            'settings' => ['responseChunkSize' => Mocks\SmallChunksStream::CHUNK_SIZE * 2]
        ]);
        $app->get('/foo', function ($req, $res) {
            $res->write('Hello');

            return $res;
        });

        // Prepare request and response objects
        $env = Environment::mock([
            'SCRIPT_NAME' => '/index.php',
            'REQUEST_URI' => '/foo',
            'REQUEST_METHOD' => 'GET',
        ]);
        $uri = Uri::createFromEnvironment($env);
        $headers = Headers::createFromEnvironment($env);
        $cookies = [];
        $serverParams = $env->all();
        $body = new Mocks\SmallChunksStream();
        $req = new Request('GET', $uri, $headers, $cookies, $serverParams, $body);
        $res = (new Response())->withBody($body);

        // Invoke app
        $resOut = $app($req, $res);

        $app->respond($resOut);

        $this->assertInstanceOf('\Psr\Http\Message\ResponseInterface', $resOut);
        $this->expectOutputString(str_repeat('.', Mocks\SmallChunksStream::SIZE));
    }

    public function testExceptionErrorHandlerDoesNotDisplayErrorDetails()
    {
        $app = new App();

        // Prepare request and response objects
        $env = Environment::mock([
            'SCRIPT_NAME' => '/index.php',
            'REQUEST_URI' => '/foo',
            'REQUEST_METHOD' => 'GET',
        ]);
        $uri = Uri::createFromEnvironment($env);
        $headers = Headers::createFromEnvironment($env);
        $cookies = [];
        $serverParams = $env->all();
        $body = new Body(fopen('php://temp', 'r+'));
        $req = new Request('GET', $uri, $headers, $cookies, $serverParams, $body);
        $res = new Response();
        $app->getContainer()['request'] = $req;
        $app->getContainer()['response'] = $res;

        $mw = function ($req, $res, $next) {
            throw new \Exception('middleware exception');
        };

        $app->add($mw);

        $app->get('/foo', function ($req, $res) {
            return $res;
        });

        $resOut = $app->run(true);

        $this->assertEquals(500, $resOut->getStatusCode());
        $this->assertNotRegExp('/.*middleware exception.*/', (string)$resOut);
    }

    /**
     * @requires PHP 7.0
     */
    public function testExceptionPhpErrorHandlerDoesNotDisplayErrorDetails()
    {
        $app = new App();

        // Prepare request and response objects
        $env = Environment::mock([
            'SCRIPT_NAME' => '/index.php',
            'REQUEST_URI' => '/foo',
            'REQUEST_METHOD' => 'GET',
        ]);
        $uri = Uri::createFromEnvironment($env);
        $headers = Headers::createFromEnvironment($env);
        $cookies = [];
        $serverParams = $env->all();
        $body = new Body(fopen('php://temp', 'r+'));
        $req = new Request('GET', $uri, $headers, $cookies, $serverParams, $body);
        $res = new Response();
        $app->getContainer()['request'] = $req;
        $app->getContainer()['response'] = $res;

        $mw = function ($req, $res, $next) {
            dumpFonction();
        };

        $app->add($mw);

        $app->get('/foo', function ($req, $res) {
            return $res;
        });

        $resOut = $app->run(true);

        $this->assertEquals(500, $resOut->getStatusCode());
        $this->assertNotRegExp('/.*middleware exception.*/', (string)$resOut);
    }

    public function appFactory()
    {
        $app = new App();

        // Prepare request and response objects
        $env = Environment::mock([
            'SCRIPT_NAME' => '/index.php',
            'REQUEST_URI' => '/foo',
            'REQUEST_METHOD' => 'GET',
        ]);
        $uri = Uri::createFromEnvironment($env);
        $headers = Headers::createFromEnvironment($env);
        $cookies = [];
        $serverParams = $env->all();
        $body = new Body(fopen('php://temp', 'r+'));
        $req = new Request('GET', $uri, $headers, $cookies, $serverParams, $body);
        $res = new Response();
        $app->getContainer()['request'] = $req;
        $app->getContainer()['response'] = $res;

        return $app;
    }

    /**
     * @throws \Exception
     * @throws \Slim\Exception\MethodNotAllowedException
     * @throws \Slim\Exception\NotFoundException
     * @expectedException \Exception
     */
    public function testRunExceptionNoHandler()
    {
        $app = $this->appFactory();

        $container = $app->getContainer();
        unset($container['errorHandler']);

        $app->get('/foo', function ($req, $res, $args) {
            return $res;
        });
        $app->add(function ($req, $res, $args) {
            throw new \Exception();
        });
        $res = $app->run(true);
    }

    public function testRunSlimException()
    {
        $app = $this->appFactory();
        $app->get('/foo', function ($req, $res, $args) {
            return $res;
        });
        $app->add(function ($req, $res, $args) {
            $res->write("Failed");
            throw new SlimException($req, $res);
        });
        $res = $app->run(true);

        $res->getBody()->rewind();
        $this->assertEquals(200, $res->getStatusCode());
        $this->assertEquals("Failed", $res->getBody()->getContents());
    }

    /**
     * @requires PHP 7.0
     */
    public function testRunThrowable()
    {
        $app = $this->appFactory();
        $app->get('/foo', function ($req, $res, $args) {
            return $res;
        });
        $app->add(function ($req, $res, $args) {
            throw new \Error('Failed');
        });

        $res = $app->run(true);

        $res->getBody()->rewind();

        $this->assertSame(500, $res->getStatusCode());
        $this->assertSame('text/html', $res->getHeaderLine('Content-Type'));
        $this->assertEquals(0, strpos((string)$res->getBody(), '<html>'));
    }

    public function testRunNotFound()
    {
        $app = $this->appFactory();
        $app->get('/foo', function ($req, $res, $args) {
            return $res;
        });
        $app->add(function ($req, $res, $args) {
            throw new NotFoundException($req, $res);
        });
        $res = $app->run(true);

        $this->assertEquals(404, $res->getStatusCode());
    }

    /**
     * @expectedException \Slim\Exception\NotFoundException
     */
    public function testRunNotFoundWithoutHandler()
    {
        $app = $this->appFactory();
        $container = $app->getContainer();
        unset($container['notFoundHandler']);

        $app->get('/foo', function ($req, $res, $args) {
            return $res;
        });
        $app->add(function ($req, $res, $args) {
            throw new NotFoundException($req, $res);
        });
        $res = $app->run(true);
    }



    public function testRunNotAllowed()
    {
        $app = $this->appFactory();
        $app->get('/foo', function ($req, $res, $args) {
            return $res;
        });
        $app->add(function ($req, $res, $args) {
            throw new MethodNotAllowedException($req, $res, ['POST']);
        });
        $res = $app->run(true);

        $this->assertEquals(405, $res->getStatusCode());
    }

    /**
     * @expectedException \Slim\Exception\MethodNotAllowedException
     */
    public function testRunNotAllowedWithoutHandler()
    {
        $app = $this->appFactory();
        $container = $app->getContainer();
        unset($container['notAllowedHandler']);

        $app->get('/foo', function ($req, $res, $args) {
            return $res;
        });
        $app->add(function ($req, $res, $args) {
            throw new MethodNotAllowedException($req, $res, ['POST']);
        });
        $res = $app->run(true);
    }

    public function testAppRunWithdetermineRouteBeforeAppMiddleware()
    {
        $app = $this->appFactory();

        $app->get('/foo', function ($req, $res) {
            return $res->write("Test");
        });

        $app->getContainer()['settings']['determineRouteBeforeAppMiddleware'] = true;

        $resOut = $app->run(true);
        $resOut->getBody()->rewind();
        $this->assertEquals("Test", $resOut->getBody()->getContents());
    }



    public function testExceptionErrorHandlerDisplaysErrorDetails()
    {
        $app = new App([
            'displayErrorDetails' => true
        ]);

        // Prepare request and response objects
        $env = Environment::mock([
            'SCRIPT_NAME' => '/index.php',
            'REQUEST_URI' => '/foo',
            'REQUEST_METHOD' => 'GET',
        ]);
        $uri = Uri::createFromEnvironment($env);
        $headers = Headers::createFromEnvironment($env);
        $cookies = [];
        $serverParams = $env->all();
        $body = new Body(fopen('php://temp', 'r+'));
        $req = new Request('GET', $uri, $headers, $cookies, $serverParams, $body);
        $res = new Response();
        $app->getContainer()['request'] = $req;
        $app->getContainer()['response'] = $res;

        $mw = function ($req, $res, $next) {
            throw new \RuntimeException('middleware exception');
        };

        $app->add($mw);

        $app->get('/foo', function ($req, $res) {
            return $res;
        });

        $resOut = $app->run(true);

        $this->assertEquals(500, $resOut->getStatusCode());
        $this->assertRegExp('/.*middleware exception.*/', (string)$resOut);
    }

    public function testFinalize()
    {
        $method = new \ReflectionMethod('Slim\App', 'finalize');
        $method->setAccessible(true);

        $response = new Response();
        $response->getBody()->write('foo');

        $response = $method->invoke(new App(), $response);

        $this->assertTrue($response->hasHeader('Content-Length'));
        $this->assertEquals('3', $response->getHeaderLine('Content-Length'));
    }

    public function testFinalizeWithoutBody()
    {
        $method = new \ReflectionMethod('Slim\App', 'finalize');
        $method->setAccessible(true);

        $response = $method->invoke(new App(), new Response(304));

        $this->assertFalse($response->hasHeader('Content-Length'));
        $this->assertFalse($response->hasHeader('Content-Type'));
    }

    public function testCallingAContainerCallable()
    {
        $settings = [
            'foo' => function ($c) {
                return function ($a) {
                    return $a;
                };
            }
        ];
        $app = new App($settings);

        $result = $app->foo('bar');
        $this->assertSame('bar', $result);

        $headers = new Headers();
        $body = new Body(fopen('php://temp', 'r+'));
        $request = new Request('GET', Uri::createFromString(''), $headers, [], [], $body);
        $response = new Response();

        $response = $app->notFoundHandler($request, $response);

        $this->assertSame(404, $response->getStatusCode());
    }

    /**
     * @expectedException \BadMethodCallException
     */
    public function testCallingFromContainerNotCallable()
    {
        $settings = [
            'foo' => function ($c) {
                return null;
            }
        ];
        $app = new App($settings);
        $app->foo('bar');
    }

    /**
     * @expectedException \BadMethodCallException
     */
    public function testCallingAnUnknownContainerCallableThrows()
    {
        $app = new App();
        $app->foo('bar');
    }

    /**
     * @expectedException \BadMethodCallException
     */
    public function testCallingAnUncallableContainerKeyThrows()
    {
        $app = new App();
        $app->getContainer()['bar'] = 'foo';
        $app->foo('bar');
    }

    public function testOmittingContentLength()
    {
        $method = new \ReflectionMethod('Slim\App', 'finalize');
        $method->setAccessible(true);

        $response = new Response();
        $response->getBody()->write('foo');

        $app = new App();
        $app->addSetting('addContentLengthHeader', false);
        $response = $method->invoke($app, $response);

        $this->assertFalse($response->hasHeader('Content-Length'));
    }

    /**
     * @expectedException \RuntimeException
     * @expectedExceptionMessage Unexpected data in output buffer
     */
    public function testForUnexpectedDataInOutputBuffer()
    {
        $this->expectOutputString('test'); // needed to avoid risky test warning
        echo "test";
        $method = new \ReflectionMethod('Slim\App', 'finalize');
        $method->setAccessible(true);

        $response = new Response();
        $response->getBody()->write('foo');

        $app = new App();
        $container = $app->getContainer();
        $container['settings']['addContentLengthHeader'] = true;
        $response = $method->invoke($app, $response);
    }


    public function testContainerSetToRoute()
    {
        // Prepare request and response objects
        $env = Environment::mock([
            'SCRIPT_NAME' => '/index.php',
            'REQUEST_URI' => '/foo',
            'REQUEST_METHOD' => 'GET',
        ]);
        $uri = Uri::createFromEnvironment($env);
        $headers = Headers::createFromEnvironment($env);
        $cookies = [];
        $serverParams = $env->all();
        $body = new RequestBody();
        $req = new Request('GET', $uri, $headers, $cookies, $serverParams, $body);
        $res = new Response();

        $mock = new MockAction();

        $app = new App();
        $container = $app->getContainer();
        $container['foo'] = function () use ($mock, $res) {
            return $mock;
        };

        /** @var $router Router */
        $router = $app->getRouter();
        $router->map(['get'], '/foo', 'foo:bar');

        // Invoke app
        $resOut = $app($req, $res);

        $this->assertInstanceOf('\Psr\Http\Message\ResponseInterface', $resOut);
        $this->assertEquals(json_encode(['name'=>'bar', 'arguments' => []]), (string)$res->getBody());
    }

    public function testIsEmptyResponseWithEmptyMethod()
    {
        $method = new \ReflectionMethod('Slim\App', 'isEmptyResponse');
        $method->setAccessible(true);

        $response = new Response();
        $response = $response->withStatus(204);

        $result = $method->invoke(new App(), $response);
        $this->assertTrue($result);
    }

    public function testIsEmptyResponseWithoutEmptyMethod()
    {
        $method = new \ReflectionMethod('Slim\App', 'isEmptyResponse');
        $method->setAccessible(true);

        /** @var Response $response */
        $response = $this->getMockBuilder(ResponseInterface::class)->getMock();
        $response->method('getStatusCode')
            ->willReturn(204);

        $result = $method->invoke(new App(), $response);
        $this->assertTrue($result);
    }

    public function testHandlePhpError()
    {
        $this->skipIfPhp70();
        $method = new \ReflectionMethod('Slim\App', 'handlePhpError');
        $method->setAccessible(true);

        $throwable = $this->getMock(
            '\Throwable',
            ['getCode', 'getMessage', 'getFile', 'getLine', 'getTraceAsString', 'getPrevious']
        );
        $req = $this->getMockBuilder('Slim\Http\Request')->disableOriginalConstructor()->getMock();
        $res = new Response();

        $res = $method->invoke(new App(), $throwable, $req, $res);

        $this->assertSame(500, $res->getStatusCode());
        $this->assertSame('text/html', $res->getHeaderLine('Content-Type'));
        $this->assertEquals(0, strpos((string)$res->getBody(), '<html>'));
    }

    protected function skipIfPhp70()
    {
        if (version_compare(PHP_VERSION, '7.0', '>=')) {
            $this->markTestSkipped();
        }
    }
}<|MERGE_RESOLUTION|>--- conflicted
+++ resolved
@@ -1154,14 +1154,10 @@
         $app = new App();
         $app->setNotFoundHandler(function ($c) {
             return new RequestResponseArgs();
-<<<<<<< HEAD
-        });
-=======
         };
 
         $app = new App($c);
         $app->getRouter()->setDefaultInvocationStrategy($c['foundHandler']);
->>>>>>> f850464d
         $app->get('/foo/{name}', function ($req, $res, $name) {
             return $res->write("Hello {$name}");
         });
