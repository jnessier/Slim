--- conflicted
+++ resolved
@@ -181,7 +181,6 @@
         $this->assertInstanceOf('\ArrayIterator', $this->bag->getIterator());
     }
 
-<<<<<<< HEAD
     public function testPropertyOverloadGet()
     {
         $data = array(
@@ -226,8 +225,9 @@
         unset($this->bag->abc);
         $this->assertFalse(isset($this->bag->abc));
         $this->assertArrayNotHasKey('abc', $this->property->getValue($this->bag));
-        $this->assertArrayHasKey('foo', $this->property->getValue($this->bag));			
-=======
+        $this->assertArrayHasKey('foo', $this->property->getValue($this->bag));
+    }
+
     public function testProtect()
     {
         $callable = function () {
@@ -237,6 +237,5 @@
 
         $this->assertInstanceOf('\Closure', $result);
         $this->assertSame($callable, $result());
->>>>>>> 8af44d97
     }
 }