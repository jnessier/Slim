--- conflicted
+++ resolved
@@ -43,15 +43,10 @@
      */
     public function setUp()
     {
-<<<<<<< HEAD
-	$_SERVER['DOCUMENT_ROOT'] = '/var/www';
-	$_SERVER['SCRIPT_FILENAME'] = '/var/www/foo/index.php';
+	   $_SERVER['DOCUMENT_ROOT'] = '/var/www';
+	   $_SERVER['SCRIPT_FILENAME'] = '/var/www/foo/index.php';
         $_SERVER['REQUEST_URI'] = '/foo/index.php/bar/xyz';
         $_SERVER['SERVER_PROTOCOL'] = 'HTTP/1.1';
-=======
-        $_SERVER['DOCUMENT_ROOT'] = '/var/www';
-        $_SERVER['SCRIPT_FILENAME'] = '/var/www/foo/index.php';
->>>>>>> 1817ff97
         $_SERVER['SERVER_NAME'] = 'slim';
         $_SERVER['SERVER_PORT'] = '80';
         $_SERVER['REQUEST_METHOD'] = 'GET';
@@ -110,11 +105,7 @@
      */
     public function testParsesPathsWithoutUrlRewriteInRootDirectory()
     {
-<<<<<<< HEAD
-	$_SERVER['SCRIPT_FILENAME'] = '/var/www/index.php';
-=======
-        $_SERVER['SCRIPT_FILENAME'] = '/var/www/index.php';
->>>>>>> 1817ff97
+	    $_SERVER['SCRIPT_FILENAME'] = '/var/www/index.php';
         $_SERVER['REQUEST_URI'] = '/index.php/bar/xyz';
         $env = new \Slim\Environment();
         $this->assertEquals('/bar/xyz', $env['PATH_INFO']);
@@ -131,11 +122,7 @@
      */
     public function testParsesPathsWithoutUrlRewriteInRootDirectoryForAppRootUri()
     {
-<<<<<<< HEAD
-	$_SERVER['SCRIPT_FILENAME'] = '/var/www/index.php';
-=======
-        $_SERVER['SCRIPT_FILENAME'] = '/var/www/index.php';
->>>>>>> 1817ff97
+	    $_SERVER['SCRIPT_FILENAME'] = '/var/www/index.php';
         $_SERVER['REQUEST_URI'] = '/index.php';
         unset($_SERVER['PATH_INFO']);
         $env = new \Slim\Environment();
@@ -169,12 +156,7 @@
      */
     public function testParsesPathsWithUrlRewriteInRootDirectory()
     {
-<<<<<<< HEAD
-	$_SERVER['SCRIPT_FILENAME'] = '/var/www/index.php';
-=======
         $_SERVER['SCRIPT_FILENAME'] = '/var/www/index.php';
-        $_SERVER['SCRIPT_NAME'] = '/index.php';
->>>>>>> 1817ff97
         $_SERVER['REQUEST_URI'] = '/bar/xyz';
         unset($_SERVER['PATH_INFO']);
         $env = new \Slim\Environment();
@@ -192,11 +174,7 @@
      */
     public function testParsesPathsWithUrlRewriteInRootDirectoryForAppRootUri()
     {
-<<<<<<< HEAD
-	$_SERVER['SCRIPT_FILENAME'] = '/var/www/index.php';
-=======
         $_SERVER['SCRIPT_FILENAME'] = '/var/www/index.php';
->>>>>>> 1817ff97
         $_SERVER['REQUEST_URI'] = '/';
         unset($_SERVER['PATH_INFO']);
         $env = new \Slim\Environment();
@@ -245,12 +223,7 @@
      */
     public function testPathInfoRetainsUrlEncodedCharacters()
     {
-<<<<<<< HEAD
-	$_SERVER['SCRIPT_FILENAME'] = '/var/www/index.php';
-=======
         $_SERVER['SCRIPT_FILENAME'] = '/var/www/index.php';
-        $_SERVER['SCRIPT_NAME'] = '/index.php';
->>>>>>> 1817ff97
         $_SERVER['REQUEST_URI'] = '/foo/%23bar'; //<-- URL-encoded "#bar"
         $env = new \Slim\Environment();
         $this->assertEquals('/foo/%23bar', $env['PATH_INFO']);
