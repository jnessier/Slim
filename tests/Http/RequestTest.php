--- conflicted
+++ resolved
@@ -54,15 +54,6 @@
         ));
         $req = new \Slim\Http\Request($env);
         $this->assertTrue($req->isGet());
-<<<<<<< HEAD
-=======
-        $this->assertFalse($req->isPost());
-        $this->assertFalse($req->isPut());
-        $this->assertFalse($req->isPatch());
-        $this->assertFalse($req->isDelete());
-        $this->assertFalse($req->isOptions());
-        $this->assertFalse($req->isHead());
->>>>>>> d0bc6cee
     }
 
     /**
@@ -75,14 +66,6 @@
         ));
         $req = new \Slim\Http\Request($env);
         $this->assertTrue($req->isPost());
-<<<<<<< HEAD
-=======
-        $this->assertFalse($req->isPut());
-        $this->assertFalse($req->isPatch());
-        $this->assertFalse($req->isDelete());
-        $this->assertFalse($req->isOptions());
-        $this->assertFalse($req->isHead());
->>>>>>> d0bc6cee
     }
 
     /**
@@ -95,12 +78,42 @@
         ));
         $req = new \Slim\Http\Request($env);
         $this->assertTrue($req->isPut());
-<<<<<<< HEAD
-=======
-        $this->assertFalse($req->isPatch());
-        $this->assertFalse($req->isDelete());
-        $this->assertFalse($req->isOptions());
-        $this->assertFalse($req->isHead());
+    }
+
+    /**
+     * Test HTTP DELETE method detection
+     */
+    public function testIsDelete()
+    {
+        $env = \Slim\Environment::mock(array(
+            'REQUEST_METHOD' => 'DELETE',
+        ));
+        $req = new \Slim\Http\Request($env);
+        $this->assertTrue($req->isDelete());
+    }
+
+    /**
+     * Test HTTP OPTIONS method detection
+     */
+    public function testIsOptions()
+    {
+        $env = \Slim\Environment::mock(array(
+            'REQUEST_METHOD' => 'OPTIONS',
+        ));
+        $req = new \Slim\Http\Request($env);
+        $this->assertTrue($req->isOptions());
+    }
+
+    /**
+     * Test HTTP HEAD method detection
+     */
+    public function testIsHead()
+    {
+        $env = \Slim\Environment::mock(array(
+            'REQUEST_METHOD' => 'HEAD',
+        ));
+        $req = new \Slim\Http\Request($env);
+        $this->assertTrue($req->isHead());
     }
 
     /**
@@ -112,74 +125,7 @@
             'REQUEST_METHOD' => 'PATCH',
         ));
         $req = new \Slim\Http\Request($env);
-        $this->assertFalse($req->isGet());
-        $this->assertFalse($req->isPost());
-        $this->assertFalse($req->isPut());
         $this->assertTrue($req->isPatch());
-        $this->assertFalse($req->isDelete());
-        $this->assertFalse($req->isOptions());
-        $this->assertFalse($req->isHead());
->>>>>>> d0bc6cee
-    }
-
-    /**
-     * Test HTTP DELETE method detection
-     */
-    public function testIsDelete()
-    {
-        $env = \Slim\Environment::mock(array(
-            'REQUEST_METHOD' => 'DELETE',
-        ));
-        $req = new \Slim\Http\Request($env);
-<<<<<<< HEAD
-=======
-        $this->assertFalse($req->isGet());
-        $this->assertFalse($req->isPost());
-        $this->assertFalse($req->isPut());
-        $this->assertFalse($req->isPatch());
->>>>>>> d0bc6cee
-        $this->assertTrue($req->isDelete());
-    }
-
-    /**
-     * Test HTTP OPTIONS method detection
-     */
-    public function testIsOptions()
-    {
-        $env = \Slim\Environment::mock(array(
-            'REQUEST_METHOD' => 'OPTIONS',
-        ));
-        $req = new \Slim\Http\Request($env);
-<<<<<<< HEAD
-=======
-        $this->assertFalse($req->isGet());
-        $this->assertFalse($req->isPost());
-        $this->assertFalse($req->isPut());
-        $this->assertFalse($req->isPatch());
-        $this->assertFalse($req->isDelete());
->>>>>>> d0bc6cee
-        $this->assertTrue($req->isOptions());
-    }
-
-    /**
-     * Test HTTP HEAD method detection
-     */
-    public function testIsHead()
-    {
-        $env = \Slim\Environment::mock(array(
-            'REQUEST_METHOD' => 'HEAD',
-        ));
-        $req = new \Slim\Http\Request($env);
-<<<<<<< HEAD
-=======
-        $this->assertFalse($req->isGet());
-        $this->assertFalse($req->isPost());
-        $this->assertFalse($req->isPut());
-        $this->assertFalse($req->isPatch());
-        $this->assertFalse($req->isDelete());
-        $this->assertFalse($req->isOptions());
->>>>>>> d0bc6cee
-        $this->assertTrue($req->isHead());
     }
 
     /**
