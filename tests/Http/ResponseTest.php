<?php
/**
 * Slim - a micro PHP 5 framework
 *
 * @author      Josh Lockhart <info@slimframework.com>
 * @copyright   2011 Josh Lockhart
 * @link        http://www.slimframework.com
 * @license     http://www.slimframework.com/license
 * @version     1.5.2
 *
 * MIT LICENSE
 *
 * Permission is hereby granted, free of charge, to any person obtaining
 * a copy of this software and associated documentation files (the
 * "Software"), to deal in the Software without restriction, including
 * without limitation the rights to use, copy, modify, merge, publish,
 * distribute, sublicense, and/or sell copies of the Software, and to
 * permit persons to whom the Software is furnished to do so, subject to
 * the following conditions:
 *
 * The above copyright notice and this permission notice shall be
 * included in all copies or substantial portions of the Software.
 *
 * THE SOFTWARE IS PROVIDED "AS IS", WITHOUT WARRANTY OF ANY KIND,
 * EXPRESS OR IMPLIED, INCLUDING BUT NOT LIMITED TO THE WARRANTIES OF
 * MERCHANTABILITY, FITNESS FOR A PARTICULAR PURPOSE AND
 * NONINFRINGEMENT. IN NO EVENT SHALL THE AUTHORS OR COPYRIGHT HOLDERS BE
 * LIABLE FOR ANY CLAIM, DAMAGES OR OTHER LIABILITY, WHETHER IN AN ACTION
 * OF CONTRACT, TORT OR OTHERWISE, ARISING FROM, OUT OF OR IN CONNECTION
 * WITH THE SOFTWARE OR THE USE OR OTHER DEALINGS IN THE SOFTWARE.
 */

set_include_path(dirname(__FILE__) . '/../' . PATH_SEPARATOR . get_include_path());

require_once 'Slim/Http/Headers.php';
require_once 'Slim/Http/Util.php';
require_once 'Slim/Http/Response.php';

class ResponseTest extends PHPUnit_Framework_TestCase {
<<<<<<< HEAD

    public function setUp() {
        $_SERVER['REDIRECT_STATUS'] = "200";
        $_SERVER['HTTP_HOST'] = "slim";
        $_SERVER['HTTP_CONNECTION'] = "keep-alive";
        $_SERVER['HTTP_CACHE_CONTROL'] = "max-age=0";
        $_SERVER['HTTP_ACCEPT'] = "application/xml,application/xhtml+xml,text/html;q=0.9,text/plain;q=0.8,image/png,*/*;q=0.5";
        $_SERVER['HTTP_USER_AGENT'] = "Mozilla/5.0 (Macintosh; U; Intel Mac OS X 10_6_4; en-US) AppleWebKit/534.3 (KHTML, like Gecko) Chrome/6.0.472.63 Safari/534.3";
        $_SERVER['HTTP_ACCEPT_ENCODING'] = "gzip,deflate,sdch";
        $_SERVER['HTTP_ACCEPT_LANGUAGE'] = "en-US,en;q=0.8";
        $_SERVER['HTTP_ACCEPT_CHARSET'] = "ISO-8859-1,utf-8;q=0.7,*;q=0.3";
        $_SERVER['PATH'] = "/usr/bin:/bin:/usr/sbin:/sbin";
        $_SERVER['SERVER_SIGNATURE'] = "";
        $_SERVER['SERVER_SOFTWARE'] = "Apache";
        $_SERVER['SERVER_NAME'] = "slim";
        $_SERVER['SERVER_ADDR'] = "127.0.0.1";
        $_SERVER['SERVER_PORT'] = "80";
        $_SERVER['REMOTE_ADDR'] = "127.0.0.1";
        $_SERVER['DOCUMENT_ROOT'] = rtrim(dirname(__FILE__), '/');
        $_SERVER['SERVER_ADMIN'] = "you@example.com";
        $_SERVER['SCRIPT_FILENAME'] = __FILE__;
        $_SERVER['REMOTE_PORT'] = "55426";
        $_SERVER['REDIRECT_URL'] = "/";
        $_SERVER['GATEWAY_INTERFACE'] = "CGI/1.1";
        $_SERVER['SERVER_PROTOCOL'] = "HTTP/1.1";
        $_SERVER['REQUEST_METHOD'] = "GET";
        $_SERVER['QUERY_STRING'] = "";
        $_SERVER['REQUEST_URI'] = "/";
        $_SERVER['SCRIPT_NAME'] = basename(__FILE__);
        $_SERVER['PHP_SELF'] = '/'.basename(__FILE__);
        $_SERVER['REQUEST_TIME'] = "1285647051";
        $_SERVER['argv'] = array();
        $_SERVER['argc'] = 0;
    }

    /**
     * Test default response
     *
     * Pre-conditions:
     * None
     *
     * Post-conditions:
     * Response status is 200;
     * Headers array has "text/html" Content-Type
     * Cookies array is empty
     */
    public function testNewResponse() {
        $r = new Slim_Http_Response(new Slim_Http_Request());
=======
    /**
     * Test constructor without args
     */
    public function testConstructorWithoutArgs() {
        $r = new Slim_Http_Response();
        $this->assertEquals('', $r->body());
>>>>>>> 6ea83f58
        $this->assertEquals(200, $r->status());
        $this->assertEquals(0, $r->length());
        $this->assertEquals('text/html', $r['Content-Type']);
    }

    /**
     * Test constructor with args
     */
    public function testConstructorWithArgs() {
        $r = new Slim_Http_Response('Page Not Found', 404, array('Content-Type' => 'application/json', 'X-Created-By' => 'Slim'));
        $this->assertEquals('Page Not Found', $r->body());
        $this->assertEquals(404, $r->status());
        $this->assertEquals(14, $r->length());
        $this->assertEquals('application/json', $r['Content-Type']);
        $this->assertEquals('Slim', $r['X-Created-By']);
    }

    /**
     * Test get status
     */
    public function testGetStatus() {
        $r = new Slim_Http_Response();
        $this->assertEquals(200, $r->status());
    }

    /**
     * Test set status
     */
    public function testSetStatus() {
        $r = new Slim_Http_Response();
        $r->status(500);
        $this->assertEquals(500, $r->status());
    }

    /**
     * Test get headers
     */
    public function testGetHeaders() {
        $r = new Slim_Http_Response();
        $headers = $r->headers();
        $this->assertEquals(1, count($headers));
        $this->assertEquals('text/html', $headers['Content-Type']);
    }

    /**
     * Test get and set header (without Array Access)
     */
    public function testGetAndSetHeader() {
        $r = new Slim_Http_Response();
        $r->header('X-Foo', 'Bar');
        $this->assertEquals('Bar', $r->header('X-Foo'));
    }

    /**
     * Test get body
     */
    public function testGetBody() {
        $r = new Slim_Http_Response('Foo');
        $this->assertEquals('Foo', $r->body());
    }

    /**
     * Test set body
     */
    public function testSetBody() {
        $r = new Slim_Http_Response();
        $r->body('Foo');
        $this->assertEquals('Foo', $r->body());
    }

    /**
     * Test get length
     */
    public function testGetLength() {
        $r = new Slim_Http_Response('Foo');
        $this->assertEquals(3, $r->length());
    }

    /**
     * Test set length
     */
    public function testSetLength() {
        $r = new Slim_Http_Response();
        $r->length(3);
        $this->assertEquals(3, $r->length());
    }

    /**
     * Test write for appending
     */
    public function testWriteAppend() {
        $r = new Slim_Http_Response('Foo');
        $r->write('Bar');
        $this->assertEquals('FooBar', $r->body());
    }

    /**
     * Test write for replacing
     */
    public function testWriteReplace() {
        $r = new Slim_Http_Response('Foo');
        $r->write('Bar', true);
        $this->assertEquals('Bar', $r->body());
    }

    /**
     * Test finalize
     */
    public function testFinalize() {
        $r = new Slim_Http_Response();
        $r->status(404);
        $r['Content-Type'] = 'application/json';
        $r->write('Foo');
        $result = $r->finalize();
        $this->assertEquals(3, count($result));
        $this->assertEquals(404, $result[0]);
        $this->assertFalse(is_null($result[1]['Content-Type']));
    }

    /**
     * Test finalize
     */
    public function testFinalizeWithoutBody() {
        $r = new Slim_Http_Response();
        $r->status(204);
        $r['Content-Type'] = 'application/json';
        $r->write('Foo');
        $result = $r->finalize();
        $this->assertEquals(3, count($result));
        $this->assertEquals('', $result[2]);
    }

    /**
     * Test set cookie with only name and value
     */
    public function testSetCookieWithNameAndValue() {
        $r = new Slim_Http_Response();
        $r->setCookie('foo', 'bar');
        $this->assertEquals('foo=bar', $r['Set-Cookie']);
    }

    /**
     * Test set multiple cookies with only name and value
     */
    public function testSetMultipleCookiesWithNameAndValue() {
        $r = new Slim_Http_Response();
        $r->setCookie('foo', 'bar');
        $r->setCookie('abc', '123');
        $this->assertEquals("foo=bar\nabc=123", $r['Set-Cookie']);
    }

    /**
     * Test set cookie only name and value and expires (as int)
     */
    public function testSetMultipleCookiesWithNameAndValueAndExpiresAsInt() {
        $now = time();
        $r = new Slim_Http_Response();
        $r->setCookie('foo', array(
            'value' => 'bar',
            'expires' => $now
        ));
        $this->assertEquals("foo=bar; expires=" . gmdate('D, d-M-Y H:i:s e', $now), $r['Set-Cookie']);
    }

    /**
     * Test set cookie with only name and value and expires (as string)
     */
    public function testSetMultipleCookiesWithNameAndValueAndExpiresAsString() {
        $expires = 'next Tuesday';
        $r = new Slim_Http_Response();
        $r->setCookie('foo', array(
            'value' => 'bar',
            'expires' => $expires
        ));
        $this->assertEquals("foo=bar; expires=" . gmdate('D, d-M-Y H:i:s e', strtotime($expires)), $r['Set-Cookie']);
    }

    /**
     * Test set cookie with name, value, domain
     */
    public function testSetCookieWithNameAndValueAndDomain() {
        $r = new Slim_Http_Response();
        $r->setCookie('foo', array(
            'value' => 'bar',
            'domain' => '.slimframework.com'
        ));
        $this->assertEquals('foo=bar; domain=.slimframework.com', $r['Set-Cookie']);
    }

    /**
     * Test set cookie with name, value, domain, path
     */
    public function testSetCookieWithNameAndValueAndDomainAndPath() {
        $r = new Slim_Http_Response();
        $r->setCookie('foo', array(
            'value' => 'bar',
            'domain' => '.slimframework.com',
            'path' => '/foo'
        ));
        $this->assertEquals($r['Set-Cookie'], 'foo=bar; domain=.slimframework.com; path=/foo');
    }

    /**
     * Test set cookie with only name and value and secure flag
     */
    public function testSetCookieWithNameAndValueAndSecureFlag() {
        $r = new Slim_Http_Response();
        $r->setCookie('foo', array(
            'value' => 'bar',
            'secure' => true
        ));
        $this->assertEquals('foo=bar; secure', $r['Set-Cookie']);
    }

    /**
     * Test set cookie with only name and value and secure flag (as non-truthy)
     */
    public function testSetCookieWithNameAndValueAndSecureFlagAsNonTruthy() {
        $r = new Slim_Http_Response();
        $r->setCookie('foo', array(
            'value' => 'bar',
            'secure' => 0
        ));
        $this->assertEquals('foo=bar', $r['Set-Cookie']);
    }

    /**
     * Test set cookie with only name and value and httponly flag
     */
    public function testSetCookieWithNameAndValueAndHttpOnlyFlag() {
        $r = new Slim_Http_Response();
        $r->setCookie('foo', array(
            'value' => 'bar',
            'httponly' => true
        ));
        $this->assertEquals('foo=bar; HttpOnly', $r['Set-Cookie']);
    }

    /**
     * Test set cookie with only name and value and httponly flag (as non-truthy)
     */
    public function testSetCookieWithNameAndValueAndHttpOnlyFlagAsNonTruthy() {
        $r = new Slim_Http_Response();
        $r->setCookie('foo', array(
            'value' => 'bar',
            'httponly' => 0
        ));
        $this->assertEquals('foo=bar', $r['Set-Cookie']);
    }

    /*
     * Test delete cookie by name
     */
    public function testDeleteCookieByName() {
        $r = new Slim_Http_Response();
        $r->setCookie('foo', 'bar');
        $r->setCookie('abc', '123');
        $r->deleteCookie('foo');
        $this->assertEquals(1, preg_match("@abc=123\nfoo=; expires=@", $r['Set-Cookie']));
    }

    /*
     * Test delete cookie by name and domain
     */
    public function testDeleteCookieByNameAndDomain1() {
        $r = new Slim_Http_Response();
        $r->setCookie('foo', 'bar'); //Note: This does not have domain associated with it
        $r->setCookie('abc', '123');
        $r->deleteCookie('foo', array('domain' => '.slimframework.com')); //This SHOULD NOT remove the `foo` cookie
        $this->assertEquals(1, preg_match("@foo=bar\nabc=123\nfoo=; domain=.slimframework.com; expires=@", $r['Set-Cookie']));
    }

    /*
     * Test delete cookie by name and domain
     */
    public function testDeleteCookieByNameAndDomain2() {
        $r = new Slim_Http_Response();
        $r->setCookie('foo', array(
            'value' => 'bar',
            'domain' => '.slimframework.com' //Note: This does have domain associated with it
        ));
        $r->setCookie('abc', '123');
        $r->deleteCookie('foo', array('domain' => '.slimframework.com')); //This SHOULD remove the `foo` cookie
        $this->assertEquals(1, preg_match("@abc=123\nfoo=; domain=.slimframework.com; expires=@", $r['Set-Cookie']));
    }

    /**
     * Test delete cookie by name and custom props
     */
    public function testDeleteCookieByNameAndCustomProps() {
        $r = new Slim_Http_Response();
        $r->setCookie('foo', 'bar');
        $r->setCookie('abc', '123');
        $r->deleteCookie('foo', array(
            'secure' => true,
            'httponly' => true
        ));
        $this->assertEquals(1, preg_match("@abc=123\nfoo=; expires=.*; secure; HttpOnly@", $r['Set-Cookie']));
    }

    /**
     * Test redirect
     */
    public function testRedirect() {
        $r = new Slim_Http_Response();
        $r->redirect('/foo');
        $this->assertEquals(302, $r->status());
        $this->assertEquals('/foo', $r['Location']);
    }

    /**
     * Test redirect with custom status
     */
    public function testRedirectWithCustomStatus() {
        $r = new Slim_Http_Response();
        $r->redirect('/foo', 307);
        $this->assertEquals(307, $r->status());
        $this->assertEquals('/foo', $r['Location']);
    }

    /**
     * Test isEmpty
     */
    public function testIsEmpty() {
        $r1 = new Slim_Http_Response();
        $r2 = new Slim_Http_Response();
        $r1->status(404);
        $r2->status(201);
        $this->assertFalse($r1->isEmpty());
        $this->assertTrue($r2->isEmpty());
    }

    /**
     * Test isClientError
     */
    public function testIsClientError() {
        $r1 = new Slim_Http_Response();
        $r2 = new Slim_Http_Response();
        $r1->status(404);
        $r2->status(500);
        $this->assertTrue($r1->isClientError());
        $this->assertFalse($r2->isClientError());
    }

    /**
     * Test isForbidden
     */
    public function testIsForbidden() {
        $r1 = new Slim_Http_Response();
        $r2 = new Slim_Http_Response();
        $r1->status(403);
        $r2->status(500);
        $this->assertTrue($r1->isForbidden());
        $this->assertFalse($r2->isForbidden());
    }

    /**
     * Test isInformational
     */
    public function testIsInformational() {
        $r1 = new Slim_Http_Response();
        $r2 = new Slim_Http_Response();
        $r1->status(100);
        $r2->status(200);
        $this->assertTrue($r1->isInformational());
        $this->assertFalse($r2->isInformational());
    }

    /**
     * Test isInformational
     */
    public function testIsNotFound() {
        $r1 = new Slim_Http_Response();
        $r2 = new Slim_Http_Response();
        $r1->status(404);
        $r2->status(200);
        $this->assertTrue($r1->isNotFound());
        $this->assertFalse($r2->isNotFound());
    }

    /**
     * Test isOk
     */
    public function testIsOk() {
        $r1 = new Slim_Http_Response();
        $r2 = new Slim_Http_Response();
        $r1->status(200);
        $r2->status(201);
        $this->assertTrue($r1->isOk());
        $this->assertFalse($r2->isOk());
    }

    /**
     * Test isSuccessful
     */
    public function testIsSuccessful() {
        $r1 = new Slim_Http_Response();
        $r2 = new Slim_Http_Response();
        $r3 = new Slim_Http_Response();
        $r1->status(200);
        $r2->status(201);
        $r3->status(302);
        $this->assertTrue($r1->isSuccessful());
        $this->assertTrue($r2->isSuccessful());
        $this->assertFalse($r3->isSuccessful());
    }

    /**
     * Test isRedirect
     */
    public function testIsRedirect() {
        $r1 = new Slim_Http_Response();
        $r2 = new Slim_Http_Response();
        $r1->status(307);
        $r2->status(304);
        $this->assertTrue($r1->isRedirect());
        $this->assertFalse($r2->isRedirect());
    }

    /**
     * Test isRedirection
     */
    public function testIsRedirection() {
        $r1 = new Slim_Http_Response();
        $r2 = new Slim_Http_Response();
        $r3 = new Slim_Http_Response();
        $r1->status(307);
        $r2->status(304);
        $r3->status(200);
        $this->assertTrue($r1->isRedirection());
        $this->assertTrue($r2->isRedirection());
        $this->assertFalse($r3->isRedirection());
    }

    /**
     * Test isServerError
     */
    public function testIsServerError() {
        $r1 = new Slim_Http_Response();
        $r2 = new Slim_Http_Response();
        $r1->status(500);
        $r2->status(400);
        $this->assertTrue($r1->isServerError());
        $this->assertFalse($r2->isServerError());
    }

    /**
     * Test offset exists and offset get
     */
    public function testOffsetExistsAndGet() {
        $r = new Slim_Http_Response();
        $this->assertFalse(empty($r['Content-Type']));
        $this->assertNull($r['foo']);
    }

    /**
     * Test iteration
     */
    public function testIteration() {
        $h = new Slim_Http_Response();
        $output = '';
        foreach ( $h as $key => $value ) {
            $output .= $key . $value;
        }
        $this->assertEquals('Content-Typetext/html', $output);
    }

    /**
     * Test countable
     */
    public function testCountable() {
        $r1 = new Slim_Http_Response();
        $this->assertEquals(1, count($r1)); //Content-Type
    }

    /**
     * Test message for code when message exists
     */
    public function testMessageForCode() {
        $this->assertEquals('200 OK', Slim_Http_Response::getMessageForCode(200));
    }

    /**
     * Test message for code when message exists
     */
    public function testMessageForCodeWithInvalidCode() {
        $this->assertNull(Slim_Http_Response::getMessageForCode(600));
    }
}<|MERGE_RESOLUTION|>--- conflicted
+++ resolved
@@ -37,63 +37,12 @@
 require_once 'Slim/Http/Response.php';
 
 class ResponseTest extends PHPUnit_Framework_TestCase {
-<<<<<<< HEAD
-
-    public function setUp() {
-        $_SERVER['REDIRECT_STATUS'] = "200";
-        $_SERVER['HTTP_HOST'] = "slim";
-        $_SERVER['HTTP_CONNECTION'] = "keep-alive";
-        $_SERVER['HTTP_CACHE_CONTROL'] = "max-age=0";
-        $_SERVER['HTTP_ACCEPT'] = "application/xml,application/xhtml+xml,text/html;q=0.9,text/plain;q=0.8,image/png,*/*;q=0.5";
-        $_SERVER['HTTP_USER_AGENT'] = "Mozilla/5.0 (Macintosh; U; Intel Mac OS X 10_6_4; en-US) AppleWebKit/534.3 (KHTML, like Gecko) Chrome/6.0.472.63 Safari/534.3";
-        $_SERVER['HTTP_ACCEPT_ENCODING'] = "gzip,deflate,sdch";
-        $_SERVER['HTTP_ACCEPT_LANGUAGE'] = "en-US,en;q=0.8";
-        $_SERVER['HTTP_ACCEPT_CHARSET'] = "ISO-8859-1,utf-8;q=0.7,*;q=0.3";
-        $_SERVER['PATH'] = "/usr/bin:/bin:/usr/sbin:/sbin";
-        $_SERVER['SERVER_SIGNATURE'] = "";
-        $_SERVER['SERVER_SOFTWARE'] = "Apache";
-        $_SERVER['SERVER_NAME'] = "slim";
-        $_SERVER['SERVER_ADDR'] = "127.0.0.1";
-        $_SERVER['SERVER_PORT'] = "80";
-        $_SERVER['REMOTE_ADDR'] = "127.0.0.1";
-        $_SERVER['DOCUMENT_ROOT'] = rtrim(dirname(__FILE__), '/');
-        $_SERVER['SERVER_ADMIN'] = "you@example.com";
-        $_SERVER['SCRIPT_FILENAME'] = __FILE__;
-        $_SERVER['REMOTE_PORT'] = "55426";
-        $_SERVER['REDIRECT_URL'] = "/";
-        $_SERVER['GATEWAY_INTERFACE'] = "CGI/1.1";
-        $_SERVER['SERVER_PROTOCOL'] = "HTTP/1.1";
-        $_SERVER['REQUEST_METHOD'] = "GET";
-        $_SERVER['QUERY_STRING'] = "";
-        $_SERVER['REQUEST_URI'] = "/";
-        $_SERVER['SCRIPT_NAME'] = basename(__FILE__);
-        $_SERVER['PHP_SELF'] = '/'.basename(__FILE__);
-        $_SERVER['REQUEST_TIME'] = "1285647051";
-        $_SERVER['argv'] = array();
-        $_SERVER['argc'] = 0;
-    }
-
-    /**
-     * Test default response
-     *
-     * Pre-conditions:
-     * None
-     *
-     * Post-conditions:
-     * Response status is 200;
-     * Headers array has "text/html" Content-Type
-     * Cookies array is empty
-     */
-    public function testNewResponse() {
-        $r = new Slim_Http_Response(new Slim_Http_Request());
-=======
     /**
      * Test constructor without args
      */
     public function testConstructorWithoutArgs() {
         $r = new Slim_Http_Response();
         $this->assertEquals('', $r->body());
->>>>>>> 6ea83f58
         $this->assertEquals(200, $r->status());
         $this->assertEquals(0, $r->length());
         $this->assertEquals('text/html', $r['Content-Type']);
