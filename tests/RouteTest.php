<?php
/**
 * Slim Framework (https://slimframework.com)
 *
 * @link      https://github.com/slimphp/Slim
 * @copyright Copyright (c) 2011-2017 Josh Lockhart
 * @license   https://github.com/slimphp/Slim/blob/3.x/LICENSE.md (MIT License)
 */
namespace Slim\Tests;

use PHPUnit\Framework\TestCase;
use Slim\CallableResolver;
use Slim\Container;
use Slim\DeferredCallable;
use Slim\Http\Body;
use Slim\Http\Environment;
use Slim\Http\Headers;
use Slim\Http\Request;
use Slim\Http\Response;
use Slim\Http\Uri;
use Slim\Route;
use Slim\Tests\Mocks\CallableTest;
use Slim\Tests\Mocks\InvocationStrategyTest;
use Slim\Tests\Mocks\MiddlewareStub;

class RouteTest extends TestCase
{
    public function routeFactory()
    {
        $methods = ['GET', 'POST'];
        $pattern = '/hello/{name}';
        $callable = function ($req, $res, $args) {
            return $res;
        };

        return new Route($methods, $pattern, $callable);
    }

    public function testConstructor()
    {
        $methods = ['GET', 'POST'];
        $pattern = '/hello/{name}';
        $callable = function ($req, $res, $args) {
            // Do something
        };
        $route = new Route($methods, $pattern, $callable);

        $this->assertAttributeEquals($methods, 'methods', $route);
        $this->assertAttributeEquals($pattern, 'pattern', $route);
        $this->assertAttributeEquals($callable, 'callable', $route);
    }

    public function testGetMethodsReturnsArrayWhenContructedWithString()
    {
        $route = new Route('GET', '/hello', function ($req, $res, $args) {
            // Do something
        });

        $this->assertEquals(['GET'], $route->getMethods());
    }

    public function testGetMethods()
    {
        $this->assertEquals(['GET', 'POST'], $this->routeFactory()->getMethods());
    }

    public function testGetPattern()
    {
        $this->assertEquals('/hello/{name}', $this->routeFactory()->getPattern());
    }

    public function testGetCallable()
    {
        $callable = $this->routeFactory()->getCallable();

        $this->assertTrue(is_callable($callable));
    }

    public function testArgumentSetting()
    {
        $route = $this->routeFactory();
        $route->setArguments(['foo' => 'FOO', 'bar' => 'BAR']);
        $this->assertSame($route->getArguments(), ['foo' => 'FOO', 'bar' => 'BAR']);
        $route->setArgument('bar', 'bar');
        $this->assertSame($route->getArguments(), ['foo' => 'FOO', 'bar' => 'bar']);
        $route->setArgument('baz', 'BAZ');
        $this->assertSame($route->getArguments(), ['foo' => 'FOO', 'bar' => 'bar', 'baz' => 'BAZ']);

        $route->setArguments(['a' => 'b']);
        $this->assertSame($route->getArguments(), ['a' => 'b']);
        $this->assertSame($route->getArgument('a', 'default'), 'b');
        $this->assertSame($route->getArgument('b', 'default'), 'default');
    }


    public function testBottomMiddlewareIsRoute()
    {
        $route = $this->routeFactory();
        $mw = function ($req, $res, $next) {
            return $res;
        };
        $route->add($mw);
        $route->finalize();

        $prop = new \ReflectionProperty($route, 'stack');
        $prop->setAccessible(true);

        $this->assertEquals($route, $prop->getValue($route)->bottom());
    }

    public function testAddMiddleware()
    {
        $route = $this->routeFactory();
        $mw = function ($req, $res, $next) {
            return $res;
        };
        $route->add($mw);
        $route->finalize();

        $prop = new \ReflectionProperty($route, 'stack');
        $prop->setAccessible(true);

        $this->assertCount(2, $prop->getValue($route));
    }

    public function testRefinalizing()
    {
        $route = $this->routeFactory();

        $mw = function ($req, $res, $next) {
            return $res;
        };
        $route->add($mw);

        $route->finalize();
        $route->finalize();

        $prop = new \ReflectionProperty($route, 'stack');
        $prop->setAccessible(true);

        $this->assertCount(2, $prop->getValue($route));
    }


    public function testIdentifier()
    {
        $route = $this->routeFactory();
        $this->assertEquals('route0', $route->getIdentifier());
    }

    public function testSetName()
    {
        $route = $this->routeFactory();
        $this->assertEquals($route, $route->setName('foo'));
        $this->assertEquals('foo', $route->getName());
    }

    /**
     * @expectedException \InvalidArgumentException
     */
    public function testSetInvalidName()
    {
        $route = $this->routeFactory();
        $route->setName(false);
    }

<<<<<<< HEAD
    public function testSetOutputBuffering()
    {
        $route = $this->routeFactory();

        $route->setOutputBuffering(false);
        $this->assertFalse($route->getOutputBuffering());

        $route->setOutputBuffering('append');
        $this->assertSame('append', $route->getOutputBuffering());

        $route->setOutputBuffering('prepend');
        $this->assertSame('prepend', $route->getOutputBuffering());
    }

    /**
     * @expectedException \InvalidArgumentException
     */
    public function testSetInvalidOutputBuffering()
    {
        $route = $this->routeFactory();
        $route->setOutputBuffering('invalid');
    }

=======
>>>>>>> 05b8851a
    public function testAddMiddlewareAsString()
    {
        $route = $this->routeFactory();

        $container = new Container();
        $container['MiddlewareStub'] = new MiddlewareStub();
        $resolver = new CallableResolver($container);
        $route->setCallableResolver($resolver);
        $route->add('MiddlewareStub:run');

        $env = Environment::mock();
        $uri = Uri::createFromString('https://example.com:80');
        $headers = new Headers();
        $cookies = [
            'user' => 'john',
            'id' => '123',
        ];
        $serverParams = $env;
        $body = new Body(fopen('php://temp', 'r+'));
        $request = new Request('GET', $uri, $headers, $cookies, $serverParams, $body);

        $response = new Response;
        $result = $route->callMiddlewareStack($request, $response);

        $this->assertInstanceOf('Slim\Http\Response', $result);
    }

    public function testControllerInContainer()
    {

        $container = new Container();
        $resolver = new CallableResolver($container);
        $container['CallableTest'] = new CallableTest;

        $deferred = new DeferredCallable('CallableTest:toCall', $resolver);

        $route = new Route(['GET'], '/', $deferred);
        $route->setCallableResolver($resolver);

        $uri = Uri::createFromString('https://example.com:80');
        $body = new Body(fopen('php://temp', 'r+'));
        $request = new Request('GET', $uri, new Headers(), [], Environment::mock(), $body);

        CallableTest::$CalledCount = 0;

        $result = $route->callMiddlewareStack($request, new Response);

        $this->assertInstanceOf('Slim\Http\Response', $result);
        $this->assertEquals(1, CallableTest::$CalledCount);
    }

    /**
     * Ensure that the response returned by a route callable is the response
     * object that is returned by __invoke().
     */
    public function testInvokeWhenReturningAResponse()
    {
        $callable = function ($req, $res, $args) {
            return $res->write('foo');
        };
        $route = new Route(['GET'], '/', $callable);

        $env = Environment::mock();
        $uri = Uri::createFromString('https://example.com:80');
        $headers = new Headers();
        $cookies = [];
        $serverParams = $env;
        $body = new Body(fopen('php://temp', 'r+'));
        $request = new Request('GET', $uri, $headers, $cookies, $serverParams, $body);
        $response = new Response;

        $response = $route->__invoke($request, $response);

        $this->assertEquals('foo', (string)$response->getBody());
    }

    /**
     * Ensure that anything echo'd in a route callable is, by default, NOT
     * added to the response object body.
     */
    public function testInvokeWhenEchoingOutput()
    {
        $callable = function ($req, $res, $args) {
            echo "foo";
            return $res->withStatus(201);
        };
        $route = new Route(['GET'], '/', $callable);

        $env = Environment::mock();
        $uri = Uri::createFromString('https://example.com:80');
        $headers = new Headers();
        $cookies = [];
        $serverParams = $env;
        $body = new Body(fopen('php://temp', 'r+'));
        $request = new Request('GET', $uri, $headers, $cookies, $serverParams, $body);
        $response = new Response;

        // We capture output buffer here only to clean test CLI output
        ob_start();
        $response = $route->__invoke($request, $response);
        ob_end_clean();

        $this->assertEquals('', (string)$response->getBody()); // Output buffer ignored without optional middleware
        $this->assertEquals(201, $response->getStatusCode());
    }

    /**
     * Ensure that if a string is returned by a route callable, then it is
     * added to the response object that is returned by __invoke().
     */
    public function testInvokeWhenReturningAString()
    {
        $callable = function ($req, $res, $args) {
<<<<<<< HEAD
            return "foo";
        };
        $route = new Route(['GET'], '/', $callable);

        $env = Environment::mock();
        $uri = Uri::createFromString('https://example.com:80');
        $headers = new Headers();
        $cookies = [];
        $serverParams = $env;
        $body = new Body(fopen('php://temp', 'r+'));
        $request = new Request('GET', $uri, $headers, $cookies, $serverParams, $body);
        $response = new Response;

        $response = $route->__invoke($request, $response);
=======
            $res->write('foo');
>>>>>>> 05b8851a

            return $res;
        };
        $route = new Route(['GET'], '/', $callable);

        $env = Environment::mock();
        $uri = Uri::createFromString('https://example.com:80');
        $headers = new Headers();
        $cookies = [];
        $serverParams = $env;
        $body = new Body(fopen('php://temp', 'r+'));
        $request = new Request('GET', $uri, $headers, $cookies, $serverParams, $body);
        $response = new Response;

        $response = $route->__invoke($request, $response);

        $this->assertEquals('foo', (string)$response->getBody());
    }

    /**
     * @expectedException \Exception
     */
    public function testInvokeWithException()
    {
        $callable = function ($req, $res, $args) {
            throw new \Exception();
        };
        $route = new Route(['GET'], '/', $callable);


        $env = Environment::mock();
        $uri = Uri::createFromString('https://example.com:80');
        $headers = new Headers();
        $cookies = [];
        $serverParams = $env;
        $body = new Body(fopen('php://temp', 'r+'));
        $request = new Request('GET', $uri, $headers, $cookies, $serverParams, $body);
        $response = new Response;

        $response = $route->__invoke($request, $response);
    }

<<<<<<< HEAD

    /**
     * Ensure that if `outputBuffering` property is set to `false` correct response
     * body is returned by __invoke().
     */
    public function testInvokeWhenDisablingOutputBuffer()
    {
        ob_start();
        $callable = function ($req, $res, $args) {
            echo 'foo';
            return $res->write('bar');
        };
        $route = new Route(['GET'], '/', $callable);
        $route->setOutputBuffering(false);

        $env = Environment::mock();
        $uri = Uri::createFromString('https://example.com:80');
        $headers = new Headers();
        $cookies = [];
        $serverParams = $env;
        $body = new Body(fopen('php://temp', 'r+'));
        $request = new Request('GET', $uri, $headers, $cookies, $serverParams, $body);
        $response = new Response;

        $response = $route->__invoke($request, $response);

        $this->assertEquals('bar', (string)$response->getBody());

        $output = ob_get_clean();
        $this->assertEquals('foo', $output);
    }

=======
>>>>>>> 05b8851a
    /**
     * Ensure that `foundHandler` is called on actual callable
     */
    public function testInvokeDeferredCallable()
    {
        $container = new Container();
        $resolver = new CallableResolver($container);
        $container['CallableTest'] = new CallableTest;
        $container['foundHandler'] = function () {
            return new InvocationStrategyTest();
        };

        $route = new Route(['GET'], '/', 'CallableTest:toCall');
        $route->setCallableResolver($resolver);
        $route->setInvocationStrategy($container['foundHandler']);

        $uri = Uri::createFromString('https://example.com:80');
        $body = new Body(fopen('php://temp', 'r+'));
        $request = new Request('GET', $uri, new Headers(), [], Environment::mock(), $body);

        $result = $route->callMiddlewareStack($request, new Response);

        $this->assertInstanceOf('Slim\Http\Response', $result);
        $this->assertEquals([$container['CallableTest'], 'toCall'], InvocationStrategyTest::$LastCalledFor);
    }

    /**
     * Ensure that the pattern can be dynamically changed
     */
    public function testPatternCanBeChanged()
    {
        $route = $this->routeFactory();
        $route->setPattern('/hola/{nombre}');
        $this->assertEquals('/hola/{nombre}', $route->getPattern());
    }

    /**
     * Ensure that the callable can be changed
     */
    public function testChangingCallable()
    {
        $container = new Container();
        $resolver = new CallableResolver($container);
        $container['CallableTest2'] = new CallableTest;
        $container['foundHandler'] = function () {
            return new InvocationStrategyTest();
        };

        $route = new Route(['GET'], '/', 'CallableTest:toCall'); //Note that this doesn't actually exist
        $route->setCallableResolver($resolver);
        $route->setInvocationStrategy($container['foundHandler']);

        $route->setCallable('CallableTest2:toCall'); //Then we fix it here.

        $uri = Uri::createFromString('https://example.com:80');
        $body = new Body(fopen('php://temp', 'r+'));
        $request = new Request('GET', $uri, new Headers(), [], Environment::mock(), $body);

        $result = $route->callMiddlewareStack($request, new Response);

        $this->assertInstanceOf('Slim\Http\Response', $result);
        $this->assertEquals([$container['CallableTest2'], 'toCall'], InvocationStrategyTest::$LastCalledFor);
    }
}<|MERGE_RESOLUTION|>--- conflicted
+++ resolved
@@ -164,32 +164,6 @@
         $route->setName(false);
     }
 
-<<<<<<< HEAD
-    public function testSetOutputBuffering()
-    {
-        $route = $this->routeFactory();
-
-        $route->setOutputBuffering(false);
-        $this->assertFalse($route->getOutputBuffering());
-
-        $route->setOutputBuffering('append');
-        $this->assertSame('append', $route->getOutputBuffering());
-
-        $route->setOutputBuffering('prepend');
-        $this->assertSame('prepend', $route->getOutputBuffering());
-    }
-
-    /**
-     * @expectedException \InvalidArgumentException
-     */
-    public function testSetInvalidOutputBuffering()
-    {
-        $route = $this->routeFactory();
-        $route->setOutputBuffering('invalid');
-    }
-
-=======
->>>>>>> 05b8851a
     public function testAddMiddlewareAsString()
     {
         $route = $this->routeFactory();
@@ -303,8 +277,8 @@
     public function testInvokeWhenReturningAString()
     {
         $callable = function ($req, $res, $args) {
-<<<<<<< HEAD
-            return "foo";
+            $res->write('foo');
+            return $res;
         };
         $route = new Route(['GET'], '/', $callable);
 
@@ -318,14 +292,21 @@
         $response = new Response;
 
         $response = $route->__invoke($request, $response);
-=======
-            $res->write('foo');
->>>>>>> 05b8851a
-
-            return $res;
+
+        $this->assertEquals('foo', (string)$response->getBody());
+    }
+
+    /**
+     * @expectedException \Exception
+     */
+    public function testInvokeWithException()
+    {
+        $callable = function ($req, $res, $args) {
+            throw new \Exception();
         };
         $route = new Route(['GET'], '/', $callable);
 
+
         $env = Environment::mock();
         $uri = Uri::createFromString('https://example.com:80');
         $headers = new Headers();
@@ -336,68 +317,8 @@
         $response = new Response;
 
         $response = $route->__invoke($request, $response);
-
-        $this->assertEquals('foo', (string)$response->getBody());
-    }
-
-    /**
-     * @expectedException \Exception
-     */
-    public function testInvokeWithException()
-    {
-        $callable = function ($req, $res, $args) {
-            throw new \Exception();
-        };
-        $route = new Route(['GET'], '/', $callable);
-
-
-        $env = Environment::mock();
-        $uri = Uri::createFromString('https://example.com:80');
-        $headers = new Headers();
-        $cookies = [];
-        $serverParams = $env;
-        $body = new Body(fopen('php://temp', 'r+'));
-        $request = new Request('GET', $uri, $headers, $cookies, $serverParams, $body);
-        $response = new Response;
-
-        $response = $route->__invoke($request, $response);
-    }
-
-<<<<<<< HEAD
-
-    /**
-     * Ensure that if `outputBuffering` property is set to `false` correct response
-     * body is returned by __invoke().
-     */
-    public function testInvokeWhenDisablingOutputBuffer()
-    {
-        ob_start();
-        $callable = function ($req, $res, $args) {
-            echo 'foo';
-            return $res->write('bar');
-        };
-        $route = new Route(['GET'], '/', $callable);
-        $route->setOutputBuffering(false);
-
-        $env = Environment::mock();
-        $uri = Uri::createFromString('https://example.com:80');
-        $headers = new Headers();
-        $cookies = [];
-        $serverParams = $env;
-        $body = new Body(fopen('php://temp', 'r+'));
-        $request = new Request('GET', $uri, $headers, $cookies, $serverParams, $body);
-        $response = new Response;
-
-        $response = $route->__invoke($request, $response);
-
-        $this->assertEquals('bar', (string)$response->getBody());
-
-        $output = ob_get_clean();
-        $this->assertEquals('foo', $output);
-    }
-
-=======
->>>>>>> 05b8851a
+    }
+
     /**
      * Ensure that `foundHandler` is called on actual callable
      */
