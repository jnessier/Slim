--- conflicted
+++ resolved
@@ -75,11 +75,7 @@
 	 */
 	public function testRouteSetsPatternWithoutLeadingSlash() {
 		$route = new Route('/foo/bar', function () {});
-<<<<<<< HEAD
-		$this->assertEquals('foo/bar', $route->getPattern());
-=======
 		$this->assertEquals('/foo/bar', $route->pattern());
->>>>>>> ab02b58d
 	}
 
 	/**
