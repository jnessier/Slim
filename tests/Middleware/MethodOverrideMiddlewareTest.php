<?php

/**
 * Slim Framework (https://slimframework.com)
 *
 * @license https://github.com/slimphp/Slim/blob/4.x/LICENSE.md (MIT License)
 */

declare(strict_types=1);

namespace Slim\Tests\Middleware;

use Psr\Http\Message\ServerRequestInterface as Request;
use Psr\Http\Message\StreamInterface;
use Psr\Http\Server\RequestHandlerInterface as RequestHandler;
use Slim\Middleware\MethodOverrideMiddleware;
use Slim\Tests\TestCase;

class MethodOverrideMiddlewareTest extends TestCase
{
    public function testHeader()
    {
        $responseFactory = $this->getResponseFactory();
<<<<<<< HEAD
        $middleware = (function (Request $request, RequestHandler $handler) use ($responseFactory) {
            $this->assertEquals('PUT', $request->getMethod());
=======
        $mw = (function (Request $request, RequestHandler $handler) use ($responseFactory) {
            $this->assertSame('PUT', $request->getMethod());
>>>>>>> b0f4ca39
            return $responseFactory->createResponse();
        })->bindTo($this);
        $methodOverrideMiddleware = new MethodOverrideMiddleware();

        $request = $this
            ->createServerRequest('/', 'POST')
            ->withHeader('X-Http-Method-Override', 'PUT');

        $middlewareDispatcher = $this->createMiddlewareDispatcher(
            $this->createMock(RequestHandler::class),
            null
        );
        $middlewareDispatcher->addCallable($middleware);
        $middlewareDispatcher->addMiddleware($methodOverrideMiddleware);
        $middlewareDispatcher->handle($request);
    }

    public function testBodyParam()
    {
        $responseFactory = $this->getResponseFactory();
<<<<<<< HEAD
        $middleware = (function (Request $request, RequestHandler $handler) use ($responseFactory) {
            $this->assertEquals('PUT', $request->getMethod());
=======
        $mw = (function (Request $request, RequestHandler $handler) use ($responseFactory) {
            $this->assertSame('PUT', $request->getMethod());
>>>>>>> b0f4ca39
            return $responseFactory->createResponse();
        })->bindTo($this);

        $methodOverrideMiddleware = new MethodOverrideMiddleware();

        $request = $this
            ->createServerRequest('/', 'POST')
            ->withParsedBody(['_METHOD' => 'PUT']);

        $middlewareDispatcher = $this->createMiddlewareDispatcher(
            $this->createMock(RequestHandler::class),
            null
        );
        $middlewareDispatcher->addCallable($middleware);
        $middlewareDispatcher->addMiddleware($methodOverrideMiddleware);
        $middlewareDispatcher->handle($request);
    }

    public function testHeaderPreferred()
    {
        $responseFactory = $this->getResponseFactory();
<<<<<<< HEAD
        $middleware = (function (Request $request, RequestHandler $handler) use ($responseFactory) {
            $this->assertEquals('DELETE', $request->getMethod());
=======
        $mw = (function (Request $request, RequestHandler $handler) use ($responseFactory) {
            $this->assertSame('DELETE', $request->getMethod());
>>>>>>> b0f4ca39
            return $responseFactory->createResponse();
        })->bindTo($this);

        $methodOverrideMiddleware = new MethodOverrideMiddleware();

        $request = $this
            ->createServerRequest('/', 'POST')
            ->withHeader('X-Http-Method-Override', 'DELETE')
            ->withParsedBody((object) ['_METHOD' => 'PUT']);

        $middlewareDispatcher = $this->createMiddlewareDispatcher(
            $this->createMock(RequestHandler::class),
            null
        );
        $middlewareDispatcher->addCallable($middleware);
        $middlewareDispatcher->addMiddleware($methodOverrideMiddleware);
        $middlewareDispatcher->handle($request);
    }

    public function testNoOverride()
    {
        $responseFactory = $this->getResponseFactory();
<<<<<<< HEAD
        $middleware = (function (Request $request, RequestHandler $handler) use ($responseFactory) {
            $this->assertEquals('POST', $request->getMethod());
=======
        $mw = (function (Request $request, RequestHandler $handler) use ($responseFactory) {
            $this->assertSame('POST', $request->getMethod());
>>>>>>> b0f4ca39
            return $responseFactory->createResponse();
        })->bindTo($this);

        $methodOverrideMiddleware = new MethodOverrideMiddleware();

        $request = $this->createServerRequest('/', 'POST');

        $middlewareDispatcher = $this->createMiddlewareDispatcher(
            $this->createMock(RequestHandler::class),
            null
        );
        $middlewareDispatcher->addCallable($middleware);
        $middlewareDispatcher->addMiddleware($methodOverrideMiddleware);
        $middlewareDispatcher->handle($request);
    }

    public function testNoOverrideRewindEofBodyStream()
    {
        $responseFactory = $this->getResponseFactory();
<<<<<<< HEAD
        $middleware = (function (Request $request, RequestHandler $handler) use ($responseFactory) {
            $this->assertEquals('POST', $request->getMethod());
=======
        $mw = (function (Request $request, RequestHandler $handler) use ($responseFactory) {
            $this->assertSame('POST', $request->getMethod());
>>>>>>> b0f4ca39
            return $responseFactory->createResponse();
        })->bindTo($this);

        $methodOverrideMiddleware = new MethodOverrideMiddleware();

        $request = $this->createServerRequest('/', 'POST');

        // Prophesize the body stream for which `eof()` returns `true` and the
        // `rewind()` has to be called.
        $bodyProphecy = $this->prophesize(StreamInterface::class);
        /** @noinspection PhpUndefinedMethodInspection */
        $bodyProphecy->eof()
            ->willReturn(true)
            ->shouldBeCalled();
        /** @noinspection PhpUndefinedMethodInspection */
        $bodyProphecy->rewind()
            ->shouldBeCalled();
        /** @var StreamInterface $body */
        $body = $bodyProphecy->reveal();
        $request = $request->withBody($body);

        $middlewareDispatcher = $this->createMiddlewareDispatcher(
            $this->createMock(RequestHandler::class),
            null
        );
        $middlewareDispatcher->addCallable($middleware);
        $middlewareDispatcher->addMiddleware($methodOverrideMiddleware);
        $middlewareDispatcher->handle($request);
    }
}<|MERGE_RESOLUTION|>--- conflicted
+++ resolved
@@ -21,13 +21,8 @@
     public function testHeader()
     {
         $responseFactory = $this->getResponseFactory();
-<<<<<<< HEAD
         $middleware = (function (Request $request, RequestHandler $handler) use ($responseFactory) {
-            $this->assertEquals('PUT', $request->getMethod());
-=======
-        $mw = (function (Request $request, RequestHandler $handler) use ($responseFactory) {
             $this->assertSame('PUT', $request->getMethod());
->>>>>>> b0f4ca39
             return $responseFactory->createResponse();
         })->bindTo($this);
         $methodOverrideMiddleware = new MethodOverrideMiddleware();
@@ -48,13 +43,8 @@
     public function testBodyParam()
     {
         $responseFactory = $this->getResponseFactory();
-<<<<<<< HEAD
         $middleware = (function (Request $request, RequestHandler $handler) use ($responseFactory) {
-            $this->assertEquals('PUT', $request->getMethod());
-=======
-        $mw = (function (Request $request, RequestHandler $handler) use ($responseFactory) {
             $this->assertSame('PUT', $request->getMethod());
->>>>>>> b0f4ca39
             return $responseFactory->createResponse();
         })->bindTo($this);
 
@@ -76,13 +66,8 @@
     public function testHeaderPreferred()
     {
         $responseFactory = $this->getResponseFactory();
-<<<<<<< HEAD
         $middleware = (function (Request $request, RequestHandler $handler) use ($responseFactory) {
-            $this->assertEquals('DELETE', $request->getMethod());
-=======
-        $mw = (function (Request $request, RequestHandler $handler) use ($responseFactory) {
             $this->assertSame('DELETE', $request->getMethod());
->>>>>>> b0f4ca39
             return $responseFactory->createResponse();
         })->bindTo($this);
 
@@ -105,13 +90,8 @@
     public function testNoOverride()
     {
         $responseFactory = $this->getResponseFactory();
-<<<<<<< HEAD
         $middleware = (function (Request $request, RequestHandler $handler) use ($responseFactory) {
-            $this->assertEquals('POST', $request->getMethod());
-=======
-        $mw = (function (Request $request, RequestHandler $handler) use ($responseFactory) {
             $this->assertSame('POST', $request->getMethod());
->>>>>>> b0f4ca39
             return $responseFactory->createResponse();
         })->bindTo($this);
 
@@ -131,13 +111,8 @@
     public function testNoOverrideRewindEofBodyStream()
     {
         $responseFactory = $this->getResponseFactory();
-<<<<<<< HEAD
         $middleware = (function (Request $request, RequestHandler $handler) use ($responseFactory) {
-            $this->assertEquals('POST', $request->getMethod());
-=======
-        $mw = (function (Request $request, RequestHandler $handler) use ($responseFactory) {
             $this->assertSame('POST', $request->getMethod());
->>>>>>> b0f4ca39
             return $responseFactory->createResponse();
         })->bindTo($this);
 
