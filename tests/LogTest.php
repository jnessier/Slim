--- conflicted
+++ resolved
@@ -81,37 +81,11 @@
         $this->assertFalse($log->debug('Debug'));
     }
 
-<<<<<<< HEAD
-class LogTest extends PHPUnit_Framework_TestCase {
-
-    /**
-     * Test Log enabling and disabling
-     *
-     * Pre-conditions:
-     * None
-     *
-     * Post-conditions:
-     * A) Logging enabled
-     * B) Logging disabled
-     * C) Logging enabled
-     */
-    public function testEnableAndDisableLogging() {
-        //Case A
-        $log = new Slim_Log();
-        $this->assertTrue($log->isEnabled());
-        //Case B
-        $log->setEnabled(false);
-        $this->assertFalse($log->isEnabled());
-        //Case C
-        $log->setEnabled(true);
-        $this->assertTrue($log->isEnabled());
-=======
     public function testLogInfo() {
         $this->expectOutputString('Info');
         $log = new Slim_Log(new MyWriter());
         $result = $log->info('Info');
         $this->assertTrue($result);
->>>>>>> 6ea83f58
     }
 
     public function testLogInfoExcludedByLevel() {
