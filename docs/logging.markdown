--- conflicted
+++ resolved
@@ -36,19 +36,6 @@
 
 You may also set a custom log writer with middleware like this:
 
-<<<<<<< HEAD
-    class CustomLogWriterMiddleware implements Slim_Middleware_Interface {
-        protected $app;
-        protected $settings;
-        public function __construct( $app, $settings = array() ) {
-            $this->app = $app;
-            $this->settings = $settings;
-        }
-        public function call( &$env ) {
-            $log = $env['slim.log'];
-            $log->setWriter( new MyLogWriter() );
-            return $this->app->call($env);
-=======
     class CustomLogWriterMiddleware extends Slim_Middleware {
         public function call() {
             //Set the new log writer
@@ -56,7 +43,6 @@
             
             //Call next middleware
             $this->next->call();
->>>>>>> 30d3a2d3
         }
     }
 
