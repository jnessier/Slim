--- conflicted
+++ resolved
@@ -6,11 +6,7 @@
  * @copyright   2011 Josh Lockhart
  * @link        http://www.slimframework.com
  * @license     http://www.slimframework.com/license
-<<<<<<< HEAD
- * @version     2.3.2
-=======
  * @version     2.3.3
->>>>>>> 1817ff97
  * @package     Slim
  *
  * MIT LICENSE
