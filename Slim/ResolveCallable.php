<?php
/**
 * Slim Framework (http://slimframework.com)
 *
 * @link      https://github.com/codeguy/Slim
 * @copyright Copyright (c) 2011-2015 Josh Lockhart
 * @license   https://github.com/codeguy/Slim/blob/master/LICENSE (MIT License)
 */
namespace Slim;

use Pimple\Container;

/**
 * ResolveCallable
 *
 * This is an internal class that enables resolution of 'class:method' strings
 * into a closure. This class is an implementation detail and is used only inside
 * of the Slim application.
 */
trait ResolveCallable
{
    /**
     * Container
     *
     * @var Container
     */
    protected $container;

    /**
     * Resolve a string of the format 'class:method' into a closure that the
     * router can dispatch.
     *
     * @param  string $callable
     *
     * @return \Closure
     */
    protected function resolveCallable($callable)
    {
<<<<<<< HEAD
        if (is_string($callable) && strpos($callable, ':')) {            
=======
        if (is_string($callable)) {            
>>>>>>> 34ea9fe4
            if($this instanceof Container) {
                $container = $this;
            } elseif($this->container instanceof Container) {
                $container = $this->container;
            } else {
                throw new \RuntimeException('Cannot resolve callable string');
            }            
            return new CallableResolver($callable, $container);
        }

        return $callable;
    }
}<|MERGE_RESOLUTION|>--- conflicted
+++ resolved
@@ -36,11 +36,7 @@
      */
     protected function resolveCallable($callable)
     {
-<<<<<<< HEAD
-        if (is_string($callable) && strpos($callable, ':')) {            
-=======
-        if (is_string($callable)) {            
->>>>>>> 34ea9fe4
+        if (is_string($callable) && strpos($callable, ':')) {
             if($this instanceof Container) {
                 $container = $this;
             } elseif($this->container instanceof Container) {
