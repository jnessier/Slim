<?php
/**
 * Slim - a micro PHP 5 framework
 *
 * @author      Josh Lockhart <info@slimframework.com>
 * @copyright   2011 Josh Lockhart
 * @link        http://www.slimframework.com
 * @license     http://www.slimframework.com/license
 * @version     2.1.0
 * @package     Slim
 *
 * MIT LICENSE
 *
 * Permission is hereby granted, free of charge, to any person obtaining
 * a copy of this software and associated documentation files (the
 * "Software"), to deal in the Software without restriction, including
 * without limitation the rights to use, copy, modify, merge, publish,
 * distribute, sublicense, and/or sell copies of the Software, and to
 * permit persons to whom the Software is furnished to do so, subject to
 * the following conditions:
 *
 * The above copyright notice and this permission notice shall be
 * included in all copies or substantial portions of the Software.
 *
 * THE SOFTWARE IS PROVIDED "AS IS", WITHOUT WARRANTY OF ANY KIND,
 * EXPRESS OR IMPLIED, INCLUDING BUT NOT LIMITED TO THE WARRANTIES OF
 * MERCHANTABILITY, FITNESS FOR A PARTICULAR PURPOSE AND
 * NONINFRINGEMENT. IN NO EVENT SHALL THE AUTHORS OR COPYRIGHT HOLDERS BE
 * LIABLE FOR ANY CLAIM, DAMAGES OR OTHER LIABILITY, WHETHER IN AN ACTION
 * OF CONTRACT, TORT OR OTHERWISE, ARISING FROM, OUT OF OR IN CONNECTION
 * WITH THE SOFTWARE OR THE USE OR OTHER DEALINGS IN THE SOFTWARE.
 */
namespace Slim;

/**
 * Router
 *
 * This class organizes, iterates, and dispatches \Slim\Route objects.
 *
 * @package Slim
 * @author  Josh Lockhart
 * @since   1.0.0
 */
class Router
{
    /**
     * @var Route The current route (most recently dispatched)
     */
    protected $currentRoute;

    /**
     * @var array Lookup hash of all route objects
     */
    protected $routes;

    /**
     * @var array Lookup hash of named route objects, keyed by route name (lazy-loaded)
     */
    protected $namedRoutes;

    /**
     * @var array Array of route objects that match the request URI (lazy-loaded)
     */
    protected $matchedRoutes;

    /**
     * Constructor
     */
    public function __construct()
    {
        $this->routes = array();
    }

    /**
     * Get Current Route object or the first matched one if matching has been performed
     * @return \Slim\Route|null
     */
    public function getCurrentRoute()
    {
        if ($this->currentRoute !== null) {
            return $this->currentRoute;
        }

        if (is_array($this->matchedRoutes) && count($this->matchedRoutes) > 0) {
            return $this->matchedRoutes[0];
        }

        return null;
    }

    /**
     * Return route objects that match the given HTTP method and URI
     * @param  string               $httpMethod   The HTTP method to match against
     * @param  string               $resourceUri  The resource URI to match against
     * @param  bool                 $reload       Should matching routes be re-parsed?
     * @return array[\Slim\Route]
     */
    public function getMatchedRoutes($httpMethod, $resourceUri, $reload = false)
    {
        if ($reload || is_null($this->matchedRoutes)) {
            $this->matchedRoutes = array();
            foreach ($this->routes as $route) {
                if (!$route->supportsHttpMethod($httpMethod)) {
                    continue;
                }

                if ($route->matches($resourceUri)) {
                    $this->matchedRoutes[] = $route;
                }
            }
        }

        return $this->matchedRoutes;
    }

    /**
     * Map a route object to a callback function
     * @param  string     $pattern      The URL pattern (ie. "/books/:id")
     * @param  mixed      $callable     Anything that returns TRUE for is_callable()
     * @return \Slim\Route
     */
    public function map($pattern, $callable)
    {
        $route = new \Slim\Route($pattern, $callable);
        $this->routes[] = $route;

        return $route;
    }

    /**
     * Get URL for named route
     * @param  string               $name   The name of the route
     * @param  array                Associative array of URL parameter names and replacement values
     * @throws RuntimeException     If named route not found
     * @return string               The URL for the given route populated with provided replacement values
     */
    public function urlFor($name, $params = array())
    {
        if (!$this->hasNamedRoute($name)) {
            throw new \RuntimeException('Named route not found for name: ' . $name);
        }
        $search = array();
        foreach (array_keys($params) as $key) {
            $search[] = '#:' . $key . '\+?(?!\w)#';
        }
        $pattern = preg_replace($search, $params, $this->getNamedRoute($name)->getPattern());

        //Remove remnants of unpopulated, trailing optional pattern segments
        return preg_replace('#\(/?:.+\)|\(|\)#', '', $pattern);
    }

    /**
     * Dispatch route
     *
     * This method invokes the route object's callable. If middleware is
     * registered for the route, each callable middleware is invoked in
     * the order specified.
     *
     * @param  \Slim\Route                  $route  The route object
     * @return bool                         Was route callable invoked successfully?
     */
    public function dispatch(\Slim\Route $route)
    {
        $this->currentRoute = $route;

        //Invoke middleware
        foreach ($route->getMiddleware() as $mw) {
            call_user_func_array($mw, array($route));
        }

        //Invoke callable
        call_user_func_array($route->getCallable(), array_values($route->getParams()));

        return true;
    }

    /**
     * Add named route
     * @param  string            $name   The route name
     * @param  \Slim\Route       $route  The route object
     * @throws \RuntimeException If a named route already exists with the same name
     */
    public function addNamedRoute($name, \Slim\Route $route)
    {
        if ($this->hasNamedRoute($name)) {
            throw new \RuntimeException('Named route already exists with name: ' . $name);
        }
        $this->namedRoutes[(string) $name] = $route;
    }

    /**
     * Has named route
     * @param  string   $name   The route name
     * @return bool
     */
    public function hasNamedRoute($name)
    {
        $this->getNamedRoutes();

        return isset($this->namedRoutes[(string) $name]);
    }

    /**
     * Get named route
     * @param  string           $name
     * @return \Slim\Route|null
     */
    public function getNamedRoute($name)
    {
        $this->getNamedRoutes();
        if ($this->hasNamedRoute($name)) {
            return $this->namedRoutes[(string) $name];
        } else {
            return null;
        }
    }

    /**
     * Get named routes
     * @return \ArrayIterator
     */
    public function getNamedRoutes()
    {
        if (is_null($this->namedRoutes)) {
            $this->namedRoutes = array();
            foreach ($this->routes as $route) {
                if ($route->getName() !== null) {
                    $this->addNamedRoute($route->getName(), $route);
                }
            }
        }

        return new \ArrayIterator($this->namedRoutes);
    }

    /**
<<<<<<< HEAD
     * Iterator Interface: Rewind
     */
    public function rewind()
    {
        reset($this->matchedRoutes);
    }

    /**
     * Iterator Interface: Current
     * @return \Slim\Route|false
     */
    public function current()
    {
        return current($this->matchedRoutes);
    }

    /**
     * Iterator Interface: Key
     * @return int|null
     */
    public function key()
    {
        return key($this->matchedRoutes);
    }

    /**
     * Iterator Interface: Next
     */
    public function next()
    {
        next($this->matchedRoutes);
    }

    /**
     * Iterator Interface: Valid
     * @return boolean
     */
    public function valid()
    {
        return $this->current();
=======
     * Register a 404 Not Found callback
     * @param  mixed    $callable   Anything that returns TRUE for is_callable()
     * @return mixed
     */
    public function notFound($callable = null)
    {
        if (is_callable($callable)) {
            $this->notFound = $callable;
        }

        return $this->notFound;
    }

    /**
     * Register a 500 Error callback
     * @param  mixed    $callable   Anything that returns TRUE for is_callable()
     * @return mixed
     */
    public function error($callable = null)
    {
        if (is_callable($callable)) {
            $this->error = $callable;
        }

        return $this->error;
>>>>>>> 15f10dac
    }
}<|MERGE_RESOLUTION|>--- conflicted
+++ resolved
@@ -232,75 +232,4 @@
 
         return new \ArrayIterator($this->namedRoutes);
     }
-
-    /**
-<<<<<<< HEAD
-     * Iterator Interface: Rewind
-     */
-    public function rewind()
-    {
-        reset($this->matchedRoutes);
-    }
-
-    /**
-     * Iterator Interface: Current
-     * @return \Slim\Route|false
-     */
-    public function current()
-    {
-        return current($this->matchedRoutes);
-    }
-
-    /**
-     * Iterator Interface: Key
-     * @return int|null
-     */
-    public function key()
-    {
-        return key($this->matchedRoutes);
-    }
-
-    /**
-     * Iterator Interface: Next
-     */
-    public function next()
-    {
-        next($this->matchedRoutes);
-    }
-
-    /**
-     * Iterator Interface: Valid
-     * @return boolean
-     */
-    public function valid()
-    {
-        return $this->current();
-=======
-     * Register a 404 Not Found callback
-     * @param  mixed    $callable   Anything that returns TRUE for is_callable()
-     * @return mixed
-     */
-    public function notFound($callable = null)
-    {
-        if (is_callable($callable)) {
-            $this->notFound = $callable;
-        }
-
-        return $this->notFound;
-    }
-
-    /**
-     * Register a 500 Error callback
-     * @param  mixed    $callable   Anything that returns TRUE for is_callable()
-     * @return mixed
-     */
-    public function error($callable = null)
-    {
-        if (is_callable($callable)) {
-            $this->error = $callable;
-        }
-
-        return $this->error;
->>>>>>> 15f10dac
-    }
 }