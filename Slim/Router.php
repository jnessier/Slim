--- conflicted
+++ resolved
@@ -125,12 +125,10 @@
      */
     public function map(\Slim\Route $route)
     {
-<<<<<<< HEAD
         list($groupPattern, $groupMiddleware) = $this->processGroups();
         if (count($this->routeGroups) > 0) {
-            $pattern = $groupPattern . $pattern;
-        }
-        $route = new \Slim\Route($pattern, $callable);
+            $route->setPattern($groupPattern . $route->getPattern());
+        }
         $this->routes[] = $route;
 
         if (count($this->routeGroups) > 0) {
@@ -142,11 +140,6 @@
                 }
             }
         }
-
-        return $route;
-=======
-        $this->routes[] = $route;
->>>>>>> 45a247f1
     }
 
     /**
