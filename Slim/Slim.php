<?php
/**
 * Slim - a micro PHP 5 framework
 *
 * @author      Josh Lockhart
 * @link        http://www.slimframework.com
 * @copyright   2011 Josh Lockhart
 *
 * MIT LICENSE
 *
 * Permission is hereby granted, free of charge, to any person obtaining
 * a copy of this software and associated documentation files (the
 * "Software"), to deal in the Software without restriction, including
 * without limitation the rights to use, copy, modify, merge, publish,
 * distribute, sublicense, and/or sell copies of the Software, and to
 * permit persons to whom the Software is furnished to do so, subject to
 * the following conditions:
 *
 * The above copyright notice and this permission notice shall be
 * included in all copies or substantial portions of the Software.
 *
 * THE SOFTWARE IS PROVIDED "AS IS", WITHOUT WARRANTY OF ANY KIND,
 * EXPRESS OR IMPLIED, INCLUDING BUT NOT LIMITED TO THE WARRANTIES OF
 * MERCHANTABILITY, FITNESS FOR A PARTICULAR PURPOSE AND
 * NONINFRINGEMENT. IN NO EVENT SHALL THE AUTHORS OR COPYRIGHT HOLDERS BE
 * LIABLE FOR ANY CLAIM, DAMAGES OR OTHER LIABILITY, WHETHER IN AN ACTION
 * OF CONTRACT, TORT OR OTHERWISE, ARISING FROM, OUT OF OR IN CONNECTION
 * WITH THE SOFTWARE OR THE USE OR OTHER DEALINGS IN THE SOFTWARE.
 */

//Slim's Encryted Cookies rely on libmcyrpt and these two constants.
//If libmycrpt is unavailable, we ensure the expected constants
//are available to avoid errors.
if ( !defined('MCRYPT_RIJNDAEL_256') ) {
    define('MCRYPT_RIJNDAEL_256', 0);
}
if ( !defined('MCRYPT_MODE_CBC') ) {
    define('MCRYPT_MODE_CBC', 0);
}

//This determines which errors are reported by PHP. By default, all
//errors (including E_STRICT) are reported.
error_reporting(E_ALL | E_STRICT);

//This tells PHP that Slim will handle errors.
set_error_handler(array('Slim', 'handleErrors'));

//This tells PHP that Slim will handle exceptions.
set_exception_handler(array('Slim', 'handleExceptions'));

//This tells PHP to auto-load classes using Slim's autoloader; this will
//only auto-load a class file located in the same directory as Slim.php
//whose file name (excluding the final dot and extension) is the same
//as its class name (case-sensitive). For example, "View.php" will be
//loaded when Slim uses the "View" class for the first time.
spl_autoload_register(array('Slim', 'autoload'));

//PHP 5.3 will complain (loudly) if you don't set a timezone. If you do not
//specify your own timezone before requiring Slim, this tells PHP to use UTC.
if ( @date_default_timezone_set(date_default_timezone_get()) === false ) {
    date_default_timezone_set('UTC');
}

/**
 * Slim
 *
 * This is the primary class for the Slim framework. This class provides
 * the following functionality:
 *
 * - Instantiates and runs the Slim application
 * - Manages application settings
 * - Prepares the Request
 * - Prepares the Response
 * - Prepares the Router
 * - Prepares the View
 * - Prepares the Logger
 * - Provides error handling
 * - Provides helper methods (caching, redirects, etc.)
 *
 * @package Slim
 * @author  Josh Lockhart <info@joshlockhart.com>
 * @since   Version 1.0
 */
class Slim {

    /**
     * @var Slim The application instance
     */
    protected static $app;
    
    /**
     * @var bool
     */
    private static $sessionStarted = false;

    /**
     * @var Slim_Http_Request
     */
    private $request;

    /**
     * @var Slim_Http_Response
     */
    private $response;

    /**
     * @var Slim_Router
     */
    private $router;

    /**
     * @var Slim_View
     */
    private $view;

    /**
     * @var Slim_Session_Flash
     */
    private $flash;

    /**
     * @var array Key-value array of application settings
     */
    private $settings = array();

    /**
     * @var array Plugin hooks
     */
    private $hooks = array(
        'slim.before' => array(array()),
        'slim.before.router' => array(array()),
        'slim.before.dispatch' => array(array()),
        'slim.after.dispatch' => array(array()),
        'slim.after.router' => array(array()),
        'slim.after' => array(array()),
        'slim.url' => array(array())
    );

    /**
     * Slim auto-loader
     *
     * This method lazy-loads class files when a given class if first used.
     * Class files must exist in the same directory as this file and be named
     * the same as its class definition (excluding the dot and extension).
     *
     * @return void
     */
    public static function autoload( $class ) {
        if ( strpos($class, 'Slim') !== 0 ) {
            return;
        }
        $file = dirname(__FILE__) . '/../' . str_replace('_', DIRECTORY_SEPARATOR, $class) . '.php';
        if ( file_exists($file) ) {
            require $file;
        }
    }

    /**
     * Handle errors
     *
     * This is the global Error handler that will catch uncaught errors
     * and display a nice-looking page with details about the error.
     *
     * @param   int     $errno      The numeric type of the Error
     * @param   string  $errstr     The error message
     * @param   string  $errfile    The absolute path to the affected file
     * @param   int     $errline    The line number of the error in the affected file
     * @return  void
     */
    public static function handleErrors( $errno, $errstr = '', $errfile = '', $errline = '' ) {
        if ( !(error_reporting() & $errno) ) {
            return;
        }
        Slim_Log::error(sprintf("Message: %s | File: %s | Line: %d | Level: %d", $errstr, $errfile, $errline, $errno));
        if ( self::config('debug') === true ) {
            self::halt(500, self::generateErrorMarkup($errstr, $errfile, $errline));
        } else {
            self::error();
        }
        die();
    }

    /**
     * Handle exceptions
     *
     * This is the global Exception handler that will catch uncaught exceptions
     * and display a nice-looking page with details about the exception.
     *
     * @param   Exception $e
     * @return  void
     */
    public static function handleExceptions( Exception $e ) {
        if ( $e instanceof Slim_Exception_Stop === false ) {
            Slim_Log::error($e);
            if ( self::config('debug') === true ) {
                self::halt(500, self::generateErrorMarkup($e->getMessage(), $e->getFile(), $e->getLine(), $e->getTraceAsString()));
            } else {
                self::error();
            }
        }
        die();
    }

    /**
     * Generate markup for error message
     *
     * This method accepts details about an error or exception and
     * generates HTML markup for the 500 response body that will
     * be sent to the client.
     *
     * @param   string  $message    The error message
     * @param   string  $file       The absolute file path to the affected file
     * @param   int     $line       The line number in the affected file
     * @param   string  $trace      A stack trace of the error
     * @return  string
     */
    private static function generateErrorMarkup( $message, $file = '', $line = '', $trace = '' ) {
        $body = '<p>The application could not run because of the following error:</p>';
        $body .= "<h2>Details:</h2><strong>Message:</strong> $message<br/>";
        if ( $file !== '' ) $body .= "<strong>File:</strong> $file<br/>";
        if ( $line !== '' ) $body .= "<strong>Line:</strong> $line<br/>";
        if ( $trace !== '' ) $body .= '<h2>Stack Trace:</h2>' . nl2br($trace);
        return self::generateTemplateMarkup('Slim Application Error', $body);
    }

    /**
     * Generate default template markup
     *
     * This method accepts a title and body content to generate
     * an HTML page. This is primarily used to generate the layout markup
     * for Error handlers and Not Found handlers.
     *
     * @param   string  $title The title of the HTML template
     * @param   string  $body The body content of the HTML template
     * @return  string
     */
    private static function generateTemplateMarkup( $title, $body ) {
        $html = "<html><head><title>$title</title><style>body{margin:0;padding:30px;font:12px/1.5 Helvetica,Arial,Verdana,sans-serif;}h1{margin:0;font-size:48px;font-weight:normal;line-height:48px;}strong{display:inline-block;width:65px;}</style></head><body>";
        $html .= "<h1>$title</h1>";
        $html .= $body;
        $html .= '</body></html>';
        return $html;
    }

    /**
     * Default Not Found handler
     *
     * @return void
     */
    public static function defaultNotFound() {
        echo self::generateTemplateMarkup('404 Page Not Found', '<p>The page you are looking for could not be found. Check the address bar to ensure your URL is spelled correctly. If all else fails, you can visit our home page at the link below.</p><a href="' . Slim::request()->getRootUri() . '">Visit the Home Page</a>');
    }

    /**
     * Default Error handler
     *
     * @return void
     */
    public static function defaultError() {
        echo self::generateTemplateMarkup('Error', '<p>A website error has occured. The website administrator has been notified of the issue. Sorry for the temporary inconvenience.</p>');
    }


    /***** INITIALIZER *****/

    /**
     * Constructor
     *
     * @param   array $userSettings
     * @return  void
     */
    private function __construct( $userSettings = array() ) {
        $this->settings = array_merge(array(
            //Logging
            'log.enable' => false,
            'log.logger' => null,
            'log.path' => './logs',
            'log.level' => 4,
            //Debugging
            'debug' => true,
            //View
            'templates_dir' => './templates',
            'view' => 'Slim_View',
            //Settings for all cookies
            'cookies.lifetime' => '20 minutes',
            'cookies.path' => '/',
            'cookies.domain' => '',
            'cookies.secure' => false,
            'cookies.httponly' => false,
            //Settings for encrypted cookies
            'cookies.secret_key' => 'CHANGE_ME',
            'cookies.cipher' => MCRYPT_RIJNDAEL_256,
            'cookies.cipher_mode' => MCRYPT_MODE_CBC,
            'cookies.encrypt' => true,
            'cookies.user_id' => 'DEFAULT',
            //Session handler
            'session.handler' => false,
            'session.flash_key' => 'flash'
        ), $userSettings);
        $this->request = new Slim_Http_Request();
        $this->response = new Slim_Http_Response($this->request);
        $this->router = new Slim_Router($this->request);
        $this->response->setCookieJar(new Slim_Http_CookieJar($this->settings['cookies.secret_key'], array(
            'high_confidentiality' => $this->settings['cookies.encrypt'],
            'mcrypt_algorithm' => $this->settings['cookies.cipher'],
            'mcrypt_mode' => $this->settings['cookies.cipher_mode'],
            'enable_ssl' => $this->settings['cookies.secure']
        )));
    }

    /**
     * Initialize Slim
     *
     * This instantiates the Slim application using the provided
     * application settings if available.
     *
     * Legacy Support:
     *
     * To support applications built with an older version of Slim,
     * this method's argument may also be a string (the name of a View class)
     * or an instance of a View class or subclass.
     *
     * @param   array|string|Slim_View  $viewClass   An array of settings;
     *                                               The name of a View class;
     *                                               A View class or subclass instance;
     * @return  void
     */
    public static function init( $userSettings = array() ) {
        //Legacy support
        if ( is_string($userSettings) || $userSettings instanceof Slim_View ) {
            $settings = array('view' => $userSettings);
        } else {
            $settings = (array)$userSettings;
        }

        //Init app
        self::$app = new Slim($settings);

        //Init Not Found and Error handlers
        self::notFound(array('Slim', 'defaultNotFound'));
        self::error(array('Slim', 'defaultError'));

        //Init view
        self::view(Slim::config('view'));

        //Init logging
        if ( Slim::config('log.enable') === true ) {
            $logger = Slim::config('log.logger');
            if ( empty($logger) ) {
                Slim_Log::setLogger(new Slim_Logger(Slim::config('log.path'), Slim::config('log.level')));
            } else {
                Slim_Log::setLogger($logger);
            }
        }

        //Init session handling (do not run for PHP-CLI)
        if ( defined('STDIN') === false ) {
            if ( Slim::config('session.handler') === false ) {
                Slim::config('session.handler', new Slim_Session_Handler_Cookies());
            }
            $sessionHandler = Slim::config('session.handler');
            if ( is_subclass_of($sessionHandler, 'Slim_Session_Handler') ) {
                $sessionHandler->register();
            }
            if ( !self::$sessionStarted ) {
                session_start();
                if ( isset($_COOKIE[session_id()]) ) {
                    Slim::deleteCookie(session_id());
                }
                session_regenerate_id(true);
                self::$sessionStarted = true;
            }
        }

        //Init flash messaging
        self::$app->flash = new Slim_Session_Flash(self::config('session.flash_key'));
        self::view()->setData('flash', self::$app->flash);

    }

    /**
     * Get the Slim application instance
     *
     * @return Slim
     */
    public static function getInstance() {
        if ( self::$app instanceof Slim === false ) {
            self::init();
        }
        return self::$app;
    }

    /***** CONFIGURATION *****/

    /**
     * Configure Slim Settings
     *
     * This method defines application settings and acts as a setter and a getter.
     *
     * If only one argument is specified and that argument is a string, the value
     * of the setting identified by the first argument will be returned, or NULL if
     * that setting does not exist.
     *
     * If only one argument is specified and that argument is an associative array,
     * the array will be merged into the existing application settings.
     *
     * If two arguments are provided, the first argument is the name of the setting
     * to be created or updated, and the second argument is the setting value.
     *
     * @param   string|array    $name   If a string, the name of the setting to set or retrieve. Else an associated array of setting names and values
     * @param   mixed           $value  If name is a string, the value of the setting identified by $name
     * @return  mixed           The value of a setting if only one argument is a string
     */
    public static function config( $name, $value = null ) {
        if ( func_num_args() === 1 ) {
            if ( is_array($name) ) {
                self::$app->settings = array_merge(self::$app->settings, $name);
            } else {
                return in_array($name, array_keys(self::$app->settings)) ? self::$app->settings[$name] : null;
            }
        } else {
            self::$app->settings[$name] = $value;
        }
    }

    /***** ROUTING *****/

    /**
     * Add GET route
     *
     * Adds a new GET route to the router with associated callable. This
     * route may only be matched with an HTTP GET request.
     *
     * @param   string  $pattern    The URL pattern, ie. "/books/:id/edit"
     * @param   mixed   $callable   Anything that returns true for is_callable()
     * @return  Slim_Route
     */
    public static function get( $pattern, $callable ) {
        return self::router()->map($pattern, $callable, Slim_Http_Request::METHOD_GET);
    }

    /**
     * Add POST route
     *
     * Adds a new POST route to the router with associated callable. This
     * route may only be matched with an HTTP POST request.
     *
     * @param   string  $pattern    The URL pattern, ie. "/books/:id/edit"
     * @param   mixed   $callable   Anything that returns true for is_callable()
     * @return  Slim_Route
     */
    public static function post( $pattern, $callable ) {
        return self::router()->map($pattern, $callable, Slim_Http_Request::METHOD_POST);
    }

    /**
     * Add PUT route
     *
     * Adds a new PUT route to the router with associated callable. This
     * route may only be matched with an HTTP PUT request.
     *
     * @param   string  $pattern    The URL pattern, ie. "/books/:id/edit"
     * @param   mixed   $callable   Anything that returns true for is_callable()
     * @return  Slim_Route
     */
    public static function put( $pattern, $callable ) {
        return self::router()->map($pattern, $callable, Slim_Http_Request::METHOD_PUT);
    }

    /**
     * Add DELETE route
     *
     * Adds a new DELETE route to the router with associated callable. This
     * route may only be matched with an HTTP DELETE request.
     *
     * @param   string  $pattern    The URL pattern, ie. "/books/:id/edit"
     * @param   mixed   $callable   Anything that returns true for is_callable()
     * @return  Slim_Route
     */
    public static function delete( $pattern, $callable ) {
        return self::router()->map($pattern, $callable, Slim_Http_Request::METHOD_DELETE);
    }

    /**
     * Not Found Handler
     *
     * This method defines or invokes the application-wide Not Found handler.
     * There are two contexts in which this method may be invoked:
     *
     * 1. When declaring the handler:
     *
     * If the $callable parameter is not null and is callable, this
     * method will register the callable to be invoked when no
     * routes match the current HTTP request. It WILL NOT invoke the callable.
     *
     * 2. When invoking the handler:
     *
     * If the $callable parameter is null, Slim assumes you want
     * to invoke an already-registered handler. If the handler has been
     * registered and is callable, it is invoked and sends a 404 HTTP Response
     * whose body is the output of the Not Found handler.
     *
     * @param   mixed $callable Anything that returns true for is_callable()
     * @return  void
     */
    public static function notFound( $callable = null ) {
        if ( !is_null($callable) ) {
            self::router()->notFound($callable);
        } else {
            ob_start();
            call_user_func(self::router()->notFound());
            self::halt(404, ob_get_clean());
        }
    }

    /**
     * Error Handler
     *
     * This method defines or invokes the application-wide Error handler.
     * There are two contexts in which this method may be invoked:
     *
     * 1. When declaring the handler:
     *
     * If the $callable parameter is not null and is callable, this
     * method will register the callable to be invoked when an uncaught
     * Exception or Error is detected. It WILL NOT invoke the handler.
     *
     * 2. When invoking the handler:
     *
     * If the $callable parameter is null, Slim assumes you want
     * to invoke an already-registered handler. If the handler has been
     * registered and is callable, it is invoked and sends a 500 HTTP Response
     * whose body is the output of the Error handler.
     *
     * @param   mixed $callable Anything that returns true for is_callable()
     * @return  void
     */
    public static function error( $callable = null ) {
        if ( !is_null($callable) ) {
            self::router()->error($callable);
        } else {
            ob_start();
            call_user_func(self::router()->error());
            self::halt(500, ob_get_clean());
        }
    }

    /***** CALLBACKS *****/

    /**
     * Before Callback (DEPRECATION WARNING!)
     *
     * This queues a callable to be invoked before the Slim application
     * is run. Queued callables are invoked in the order they are added.
     *
     * THIS METHOD WILL BE DEPRECATED IN THE NEXT VERSION. USE `Slim::hook()` INSTEAD.
     *
     * @param   mixed $callable Anything that returns true for is_callable()
     * @return  void
     */
    public static function before( $callable ) {
        self::applyHook('slim.before.router', $callable);
    }

    /**
     * After Callback (DEPRECATION WARNING!)
     *
     * This queues a callable to be invoked after the Slim application
     * is run. Queued callables are invoked in the order they are added.
     *
     * THIS METHOD WILL BE DEPRECATED IN THE NEXT VERSION. USE `Slim::hook()` INSTEAD.
     *
     * @param   mixed $callable Anything that returns true for is_callable()
     * @return  void
     */
    public static function after( $callable ) {
        self::applyHook('slim.after.router', $callable);
    }

    /***** ACCESSORS *****/

    /**
     * Get the Request object
     *
     * @return Slim_Http_Request
     */
    public static function request() {
        return self::$app->request;
    }

    /**
     * Get the Response object
     *
     * @return Slim_Http_Response
     */
    public static function response() {
        return self::$app->response;
    }

    /**
     * Get the Router object
     *
     * @return Slim_Router
     */
    public static function router() {
        return self::$app->router;
    }

    /**
     * Get and/or set the View
     *
     * This method declares the View to be used by the Slim application.
     * If the argument is a string, Slim will instantiate a new object
     * of the same class. If the argument is an instance of View or a subclass
     * of View, Slim will use the argument as the View.
     *
     * If a View already exists and this method is called to create a
     * new View, data already set in the existing View will be
     * transferred to the new View.
     *
     * @param   string|Slim_View $viewClass  The name of a Slim_View class;
     *                                       An instance of Slim_View;
     * @return  Slim_View
     */
    public static function view( $viewClass = null ) {
        if ( !is_null($viewClass) ) {
            $existingData = is_null(self::$app->view) ? array() : self::$app->view->getData();
            if ( $viewClass instanceOf Slim_View ) {
                self::$app->view = $viewClass;
            } else {
                self::$app->view = new $viewClass();
            }
            self::$app->view->appendData($existingData);
        }
        return self::$app->view;
    }

    /***** RENDERING *****/

    /**
     * Render a template
     *
     * Call this method within a GET, POST, PUT, DELETE, NOT FOUND, or ERROR
     * callable to render a template whose output is appended to the
     * current HTTP response body. How the template is rendered is
     * delegated to the current View.
     *
     * @param   string  $template   The name of the template passed into the View::render method
     * @param   array   $data       Associative array of data made available to the View
     * @param   int     $status     The HTTP response status code to use (Optional)
     * @return  void
     */
    public static function render( $template, $data = array(), $status = null ) {
        self::view()->setTemplatesDirectory(self::config('templates_dir'));
        if ( !is_null($status) ) {
            self::response()->status($status);
        }
        self::view()->appendData($data);
        self::view()->display($template);
    }

    /***** HTTP CACHING *****/

    /**
     * Set Last-Modified HTTP Response Header
     *
     * Set the HTTP 'Last-Modified' header and stop if a conditional
     * GET request's `If-Modified-Since` header matches the last modified time
     * of the resource. The `time` argument is a UNIX timestamp integer value.
     * When the current request includes an 'If-Modified-Since' header that
     * matches the specified last modified time, the application will stop
     * and send a '304 Not Modified' response to the client.
     *
     * @param   int                         $time   The last modified UNIX timestamp
     * @throws  SlimException                       Returns HTTP 304 Not Modified response if resource last modified time matches `If-Modified-Since` header
     * @throws  InvalidArgumentException            If provided timestamp is not an integer
     * @return  void
     */
    public static function lastModified( $time ) {
        if ( is_integer($time) ) {
            self::response()->header('Last-Modified', date(DATE_RFC1123, $time));
            if ( $time === strtotime(self::request()->headers('IF_MODIFIED_SINCE')) ) {
                self::halt(304);
            }
        } else {
            throw new InvalidArgumentException('Slim::lastModified only accepts an integer UNIX timestamp value.');
        }
    }

    /**
     * Set ETag HTTP Response Header
     *
     * Set the etag header and stop if the conditional GET request matches.
     * The `value` argument is a unique identifier for the current resource.
     * The `type` argument indicates whether the etag should be used as a strong or
     * weak cache validator.
     *
     * When the current request includes an 'If-None-Match' header with
     * a matching etag, execution is immediately stopped. If the request
     * method is GET or HEAD, a '304 Not Modified' response is sent.
     *
     * @param   string                      $value  The etag value
     * @param   string                      $type   The type of etag to create; either "strong" or "weak"
     * @throws  InvalidArgumentException            If provided type is invalid
     * @return  void
     */
    public static function etag( $value, $type = 'strong' ) {

        //Ensure type is correct
        if ( !in_array($type, array('strong', 'weak')) ) {
            throw new InvalidArgumentException('Invalid Slim::etag type. Expected "strong" or "weak".');
        }

        //Set etag value
        $value = '"' . $value . '"';
        if ( $type === 'weak' ) $value = 'W/'.$value;
        self::response()->header('ETag', $value);

        //Check conditional GET
        if ( $etagsHeader = self::request()->headers('IF_NONE_MATCH')) {
            $etags = preg_split('@\s*,\s*@', $etagsHeader);
            if ( in_array($value, $etags) || in_array('*', $etags) ) self::halt(304);
        }

    }

    /***** COOKIES *****/

    /**
     * Set a normal, unencrypted Cookie
     *
     * @param   string  $name       The cookie name
     * @param   mixed   $value      The cookie value
     * @param   mixed   $time       The duration of the cookie;
     *                              If integer, should be UNIX timestamp;
     *                              If string, converted to UNIX timestamp with `strtotime`;
     * @param   string  $path       The path on the server in which the cookie will be available on
     * @param   string  $domain     The domain that the cookie is available to
     * @param   bool    $secure     Indicates that the cookie should only be transmitted over a secure
     *                              HTTPS connection to/from the client
     * @param   bool    $httponly   When TRUE the cookie will be made accessible only through the HTTP protocol
     * @return  void
     */
    public static function setCookie( $name, $value, $time = null, $path = null, $domain = null, $secure = null, $httponly = null ) {
        $time = is_null($time) ? self::config('cookies.lifetime') : $time;
        $path = is_null($path) ? self::config('cookies.path') : $path;
        $domain = is_null($domain) ? self::config('cookies.domain') : $domain;
        $secure = is_null($secure) ? self::config('cookies.secure') : $secure;
        $httponly = is_null($httponly) ? self::config('cookies.httponly') : $httponly;
        self::response()->getCookieJar()->setClassicCookie($name, $value, $time, $path, $domain, $secure, $httponly);
    }

    /**
     * Get the value of a Cookie from the current HTTP Request
     *
     * Return the value of a cookie from the current HTTP request,
     * or return NULL if cookie does not exist. Cookies created during
     * the current request will not be available until the next request.
     *
     * @param   string $name
     * @return  string|null
     */
    public static function getCookie( $name ) {
        return self::request()->cookies($name);
    }

    /**
     * Set an encrypted Cookie
     *
     * @param   string  $name       The cookie name
     * @param   mixed   $value      The cookie value
     * @param   mixed   $time       The duration of the cookie;
     *                              If integer, should be UNIX timestamp;
     *                              If string, converted to UNIX timestamp with `strtotime`;
     * @param   string  $path       The path on the server in which the cookie will be available on
     * @param   string  $domain     The domain that the cookie is available to
     * @param   bool    $secure     Indicates that the cookie should only be transmitted over a secure
     *                              HTTPS connection from the client
     * @param   bool    $httponly   When TRUE the cookie will be made accessible only through the HTTP protocol
     * @return  void
     */
    public static function setEncryptedCookie( $name, $value, $time = null, $path = null, $domain = null, $secure = null, $httponly = null ) {
        $time = is_null($time) ? self::config('cookies.lifetime') : $time;
        $path = is_null($path) ? self::config('cookies.path') : $path;
        $domain = is_null($domain) ? self::config('cookies.domain') : $domain;
        $secure = is_null($secure) ? self::config('cookies.secure') : $secure;
        $httponly = is_null($httponly) ? self::config('cookies.httponly') : $httponly;
        $userId = self::config('cookies.user_id');
        self::response()->getCookieJar()->setCookie($name, $value, $userId, $time, $path, $domain, $secure, $httponly);
    }

    /**
     * Get the value of an encrypted Cookie from the current HTTP request
     *
     * Return the value of an encrypted cookie from the current HTTP request,
     * or return NULL if cookie does not exist. Encrypted cookies created during
     * the current request will not be available until the next request.
     *
     * @param   string $name
     * @return  string|null
     */
    public static function getEncryptedCookie( $name ) {
        $value = self::response()->getCookieJar()->getCookieValue($name);
        return ($value === false) ? null : $value;
    }
    
    /**
     * Delete a Cookie (for both normal or encrypted Cookies)
     *
     * Remove a Cookie from the client. This method will overwrite an existing Cookie
     * with a new, empty, auto-expiring Cookie. This method's arguments must match
     * the original Cookie's respective arguments for the original Cookie to be
     * removed. If any of this method's arguments are omitted or set to NULL, the
     * default Cookie setting values (set during Slim::init) will be used instead.
     *
     * @param   string  $name       The cookie name
     * @param   string  $path       The path on the server in which the cookie will be available on
     * @param   string  $domain     The domain that the cookie is available to
     * @param   bool    $secure     Indicates that the cookie should only be transmitted over a secure
     *                              HTTPS connection from the client
     * @param   bool    $httponly   When TRUE the cookie will be made accessible only through the HTTP protocol
     * @return  void
     */
    public static function deleteCookie( $name, $path = null, $domain = null, $secure = null, $httponly = null ) {
        $path = is_null($path) ? self::config('cookies.path') : $path;
        $domain = is_null($domain) ? self::config('cookies.domain') : $domain;
        $secure = is_null($secure) ? self::config('cookies.secure') : $secure;
        $httponly = is_null($httponly) ? self::config('cookies.httponly') : $httponly;
        self::response()->getCookieJar()->deleteCookie( $name, $path, $domain, $secure, $httponly );
    }

    /***** HELPERS *****/

    /**
     * Get the Slim application's absolute directory path
     *
     * This method returns the absolute path to the Slim application's
     * directory. If the Slim application is installed in a public-accessible
     * sub-directory, the sub-directory path will be included. This method
     * will always return an absolute path WITH a trailing slash.
     *
     * @return string
     */
    public static function root() {
        return rtrim($_SERVER['DOCUMENT_ROOT'], '/') . self::request()->root;
    }

    /**
     * Stop
     *
     * Send the current Response as is and stop executing the Slim
     * application. The thrown exception will be caught by the Slim
     * custom exception handler which exits this script.
     *
     * @throws  Slim_Exception_Stop
     * @return  void
     */
    public static function stop() {
        self::$app->flash->save();
        session_write_close();
        self::response()->send();
        throw new Slim_Exception_Stop();
    }

    /**
     * Halt
     *
     * Halt the application and immediately send an HTTP response with a
     * specific status code and body. This may be used to send any type of
     * response: info, success, redirect, client error, or server error.
     * If you need to render a template AND customize the response status,
     * you should use Slim::render() instead.
     *
     * @param   int                 $status     The HTTP response status
     * @param   string              $message    The HTTP response body
     * @return  void
     */
    public static function halt( $status, $message = '' ) {
        if ( ob_get_level() !== 0 ) {
            ob_clean();
        }
        self::response()->status($status);
        self::response()->body($message);
        self::stop();
    }

    /**
     * Pass
     *
     * This method will cause the Router::dispatch method to ignore
     * the current route and continue to the next matching route in the
     * dispatch loop. If no subsequent mathing routes are found,
     * a 404 Not Found response will be sent to the client.
     *
     * @throws  Slim_Exception_Pass
     * @return  void
     */
    public static function pass() {
        if ( ob_get_level() !== 0 ) {
            ob_clean();
        }
        throw new Slim_Exception_Pass();
    }

    /**
     * Set the HTTP response Content-Type
     *
     * @param   string $type The Content-Type for the Response (ie. text/html)
     * @return  void
     */
    public static function contentType( $type ) {
        self::response()->header('Content-Type', $type);
    }

    /**
     * Set the HTTP response status code
     *
     * @param   int $status The HTTP response status code
     * @return  void
     */
    public static function status( $code ) {
        self::response()->status($code);
    }

    /**
     * Get the URL for a named Route
     *
     * @param   string          $name       The route name
     * @param   array           $params     Key-value array of URL parameters
     * @throws  RuntimeException            If named route does not exist
     * @return  string
     */
    public static function urlFor( $name, $params = array() ) {
        return self::router()->urlFor($name, $params);
    }

    /**
     * Redirect
     *
     * This method immediately redirects to a new URL. By default,
     * this issues a 302 Found response; this is considered the default
     * generic redirect response. You may also specify another valid
     * 3xx status code if you want. This method will automatically set the
     * HTTP Location header for you using the URL parameter and place the
     * destination URL into the response body.
     *
     * @param   string                      $url        The destination URL
     * @param   int                         $status     The HTTP redirect status code (Optional)
     * @throws  InvalidArgumentException                If status parameter is not a valid 3xx status code
     * @return  void
     */
    public static function redirect( $url, $status = 302 ) {
        if ( $status >= 300 && $status <= 307 ) {
            self::response()->header('Location', (string)$url);
            self::halt($status, (string)$url);
        } else {
            throw new InvalidArgumentException('Slim::redirect only accepts HTTP 300-307 status codes.');
        }
    }

    /***** FLASH *****/

    public static function flash( $key, $value ) {
        self::$app->flash->set($key, $value);
    }

    public static function flashNow( $key, $value ) {
        self::$app->flash->now($key, $value);
    }

    public static function flashKeep() {
        self::$app->flash->keep();
    }

    /***** HOOKS *****/

    /**
     * Invoke or assign hook
     *
     * @param   string  $name       The hook name
     * @param   mixed   $callable   A callable object
     * @return  void
     */
    public static function hook($name, $callable, $priority = 10) {
        if ( !isset(self::$app->hooks[$name]) ) {
            self::$app->hooks[$name] = array(array());
        }
        if ( !is_null($callable) ) {
            if ( is_callable($callable) ) {
                self::$app->hooks[$name][(int)$priority][] = $callable;
            }
        }
    }

    /**
     * Invoke hook
     *
     * @param string $name The hook name
     * @param mixed $var (Optional) Argument for hooked functions
     * @return void
     */
    public static function applyHook($name, $var = null) {
        if ( !isset(self::$app->hooks[$name]) ) {
            self::$app->hooks[$name] = array(array());
        }
        if( !empty(self::$app->hooks[$name]) ) {
            // Sort if there's more than one priority
            if ( count(self::$app->hooks[$name]) > 1 ) {
                ksort(self::$app->hooks[$name]);
            }
            foreach( self::$app->hooks[$name] as $priority ) {
                if( !empty($priority) ) {
                    foreach($priority as $callable) {
                        $var = call_user_func($callable, $var);
                    }
                }
            }
        }
        return $var;
    }

    /**
     * Get hook listeners
     *
     * Return an array of registered hooks. If `$name` is a valid
     * hook name, only the listeners attached to that hook are returned.
     * Else, all listeners are returned as an associative array whose
     * keys are hook names and whose values are arrays of listeners.
     *
     * @param   string      $name A hook name (Optional)
     * @return  array|null
     */
    public static function getHooks( $name = null ) {
        if ( !is_null($name) ) {
            return isset(self::$app->hooks[(string)$name]) ? self::$app->hooks[(string)$name] : null;
        } else {
            return self::$app->hooks;
        }
    }

    /**
     * Clear hook listeners
     *
     * Clear all listeners for all hooks. If `$name` is
     * a valid hook name, only the listeners attached
     * to that hook will be cleared.
     *
     * @param   string  $name   Optional. A hook name.
     * @return  void
     */
    public static function clearHooks( $name = null ) {
        if ( !is_null($name) ) {
            if ( isset(self::$app->hooks[(string)$name]) ) {
                self::$app->hooks[(string)$name] = array();
            }
        } else {
            foreach( self::$app->hooks as $key => $value ) {
                self::$app->hooks[$key] = array();
            }
        }
    }

    /***** RUN SLIM *****/

    /**
     * Run the Slim application
     *
     * This method is the "meat and potatoes" of Slim and should be the last
     * method called. This fires up Slim, invokes the Route that matches
     * the current request, and returns the response to the client.
     *
     * This method will invoke the Not Found handler if no matching
     * routes are found.
     *
     * @return void
     */
    public static function run() {
        try {
            self::applyHook('slim.before');
            ob_start();
            self::applyHook('slim.before.router');
            $dispatched = false;
            foreach( self::router()->getMatchedRoutes() as $route ) {
                try {
                    Slim::applyHook('slim.before.dispatch');
                    $dispatched = $route->dispatch();
                    Slim::applyHook('slim.after.dispatch');
                    if ( $dispatched ) {
                        break;
                    }
                } catch ( Slim_Exception_Pass $e ) {
                    continue;
                }
            }
            if ( !$dispatched ) {
                self::notFound();
            }
            self::response()->write(ob_get_clean());
<<<<<<< HEAD
            self::hook('slim.after.router');
            self::$app->flash->save();
            session_write_close();
            self::response()->send();
            self::hook('slim.after');
        } catch ( Slim_Exception_RequestSlash $e ) {
            self::redirect(self::request()->getRootUri() . self::request()->getResourceUri() . '/', 301);
=======
            self::applyHook('slim.after.router');
            self::response()->send();
            self::applyHook('slim.after');
        } catch ( SlimRequestSlashException $e ) {
            self::redirect(self::request()->root . self::request()->resource . '/', 301);
>>>>>>> 6a4717ba
        }
    }

}

?><|MERGE_RESOLUTION|>--- conflicted
+++ resolved
@@ -1096,21 +1096,13 @@
                 self::notFound();
             }
             self::response()->write(ob_get_clean());
-<<<<<<< HEAD
-            self::hook('slim.after.router');
+            self::applyHook('slim.after.router');
             self::$app->flash->save();
             session_write_close();
             self::response()->send();
-            self::hook('slim.after');
+            self::applyHook('slim.after');
         } catch ( Slim_Exception_RequestSlash $e ) {
             self::redirect(self::request()->getRootUri() . self::request()->getResourceUri() . '/', 301);
-=======
-            self::applyHook('slim.after.router');
-            self::response()->send();
-            self::applyHook('slim.after');
-        } catch ( SlimRequestSlashException $e ) {
-            self::redirect(self::request()->root . self::request()->resource . '/', 301);
->>>>>>> 6a4717ba
         }
     }
 
