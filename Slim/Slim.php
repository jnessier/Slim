<?php
/**
 * Slim - a micro PHP 5 framework
 *
 * @author      Josh Lockhart <info@slimframework.com>
 * @copyright   2011 Josh Lockhart
 * @link        http://www.slimframework.com
 * @license     http://www.slimframework.com/license
 * @version     2.3.0
 * @package     Slim
 *
 * MIT LICENSE
 *
 * Permission is hereby granted, free of charge, to any person obtaining
 * a copy of this software and associated documentation files (the
 * "Software"), to deal in the Software without restriction, including
 * without limitation the rights to use, copy, modify, merge, publish,
 * distribute, sublicense, and/or sell copies of the Software, and to
 * permit persons to whom the Software is furnished to do so, subject to
 * the following conditions:
 *
 * The above copyright notice and this permission notice shall be
 * included in all copies or substantial portions of the Software.
 *
 * THE SOFTWARE IS PROVIDED "AS IS", WITHOUT WARRANTY OF ANY KIND,
 * EXPRESS OR IMPLIED, INCLUDING BUT NOT LIMITED TO THE WARRANTIES OF
 * MERCHANTABILITY, FITNESS FOR A PARTICULAR PURPOSE AND
 * NONINFRINGEMENT. IN NO EVENT SHALL THE AUTHORS OR COPYRIGHT HOLDERS BE
 * LIABLE FOR ANY CLAIM, DAMAGES OR OTHER LIABILITY, WHETHER IN AN ACTION
 * OF CONTRACT, TORT OR OTHERWISE, ARISING FROM, OUT OF OR IN CONNECTION
 * WITH THE SOFTWARE OR THE USE OR OTHER DEALINGS IN THE SOFTWARE.
 */
namespace Slim;

// Ensure mcrypt constants are defined even if mcrypt extension is not loaded
if (!extension_loaded('mcrypt')) {
    define('MCRYPT_MODE_CBC', 0);
    define('MCRYPT_RIJNDAEL_256', 0);
}

/**
 * Slim
 * @package Slim
 * @author  Josh Lockhart
 * @since   1.0.0
 */
class Slim
{
    /**
     * @const string
     */
    const VERSION = '2.3.0';

    /**
     * @var \Slim\Helper\Set
     */
    public $container;

    /**
     * @var array[\Slim]
     */
    protected static $apps = array();

    /**
     * @var string
     */
    protected $name;

    /**
     * @var array
     */
    protected $middleware;

    /**
     * @var mixed Callable to be invoked if application error
     */
    protected $error;

    /**
     * @var mixed Callable to be invoked if no matching routes are found
     */
    protected $notFound;

    /**
     * @var array
     */
    protected $hooks = array(
        'slim.before' => array(array()),
        'slim.before.router' => array(array()),
        'slim.before.dispatch' => array(array()),
        'slim.after.dispatch' => array(array()),
        'slim.after.router' => array(array()),
        'slim.after' => array(array())
    );

    /********************************************************************************
    * PSR-0 Autoloader
    *
    * Do not use if you are using Composer to autoload dependencies.
    *******************************************************************************/

    /**
     * Slim PSR-0 autoloader
     */
    public static function autoload($className)
    {
        $thisClass = str_replace(__NAMESPACE__.'\\', '', __CLASS__);

        $baseDir = __DIR__;

        if (substr($baseDir, -strlen($thisClass)) === $thisClass) {
            $baseDir = substr($baseDir, 0, -strlen($thisClass));
        }

        $className = ltrim($className, '\\');
        $fileName  = $baseDir;
        $namespace = '';
        if ($lastNsPos = strripos($className, '\\')) {
            $namespace = substr($className, 0, $lastNsPos);
            $className = substr($className, $lastNsPos + 1);
            $fileName  .= str_replace('\\', DIRECTORY_SEPARATOR, $namespace) . DIRECTORY_SEPARATOR;
        }
        $fileName .= str_replace('_', DIRECTORY_SEPARATOR, $className) . '.php';

        if (file_exists($fileName)) {
            require $fileName;
        }
    }

    /**
     * Register Slim's PSR-0 autoloader
     */
    public static function registerAutoloader()
    {
        spl_autoload_register(__NAMESPACE__ . "\\Slim::autoload");
    }

    /********************************************************************************
    * Instantiation and Configuration
    *******************************************************************************/

    /**
     * Constructor
     * @param  array $userSettings Associative array of application settings
     */
    public function __construct(array $userSettings = array())
    {
        // Setup IoC container
        $this->container = new \Slim\Helper\Set();
        $this->container['settings'] = array_merge(static::getDefaultSettings(), $userSettings);

        // Default environment
        $this->container->singleton('environment', function ($c) {
            return \Slim\Environment::getInstance();
        });

        // Default request
        $this->container->singleton('request', function ($c) {
            return new \Slim\Http\Request($c['environment']);
        });

        // Default response
        $this->container->singleton('response', function ($c) {
            return new \Slim\Http\Response();
        });

        // Default router
        $this->container->singleton('router', function ($c) {
            return new \Slim\Router();
        });

        // Default view
        $this->container->singleton('view', function ($c) {
            $viewClass = $c['settings']['view'];

            return ($viewClass instanceOf \Slim\View) ? $viewClass : new $viewClass;
        });

        // Default crypt
        $this->container->singleton('crypt', function ($c) {
            return new \Slim\Crypt($c['settings']['crypt.key'], $c['settings']['crypt.cipher'], $c['settings']['crypt.mode']);
        });

        // Default session
        $this->container->singleton('session', function ($c) {
            $s = new \Slim\Session($c['settings']['session.options'], $c['settings']['session.handler']);
            $s->start();
            if ($c['settings']['session.encrypt'] === true) {
                $s->decrypt($c['crypt']);
            }

            return $s;
        });

        // Default flash
        $this->container->singleton('flash', function ($c) {
            return new \Slim\Flash($c['session'], $c['settings']['session.flash_key']);
        });

        // Default log writer
        $this->container->singleton('logWriter', function ($c) {
            $logWriter = $c['settings']['log.writer'];

            return is_object($logWriter) ? $logWriter : new \Slim\LogWriter($c['environment']['slim.errors']);
        });

        // Default log
        $this->container->singleton('log', function ($c) {
            $log = new \Slim\Log($c['logWriter']);
            $log->setEnabled($c['settings']['log.enabled']);
            $log->setLevel($c['settings']['log.level']);
            $env = $c['environment'];
            $env['slim.log'] = $log;

            return $log;
        });

        // Default mode
        $this->container['mode'] = function ($c) {
            $mode = $c['settings']['mode'];

            if (isset($_ENV['SLIM_MODE'])) {
                $mode = $_ENV['SLIM_MODE'];
            } else {
                $envMode = getenv('SLIM_MODE');
                if ($envMode !== false) {
                    $mode = $envMode;
                }
            }

            return $mode;
        };

        // Define default middleware stack
        $this->middleware = array($this);

        // Make default if first instance
        if (is_null(static::getInstance())) {
            $this->setName('default');
        }
    }

    public function __get($name)
    {
        return $this->container[$name];
    }

    public function __set($name, $value)
    {
        $this->container[$name] = $value;
    }
<<<<<<< HEAD

    public function __isset($name){
    	return isset($this->container[$name]);
    }

    public function __unset($name){
    	unset($this->container[$name]);
=======
    
    public function __isset($name)
    {
        return isset($this->container[$name]);
    }
  
    public function __unset($name)
    {
        unset($this->container[$name]);
>>>>>>> 2be864c2
    }

    /**
     * Get application instance by name
     * @param  string    $name The name of the Slim application
     * @return \Slim\Slim|null
     */
    public static function getInstance($name = 'default')
    {
        return isset(static::$apps[$name]) ? static::$apps[$name] : null;
    }

    /**
     * Set Slim application name
     * @param  string $name The name of this Slim application
     */
    public function setName($name)
    {
        $this->name = $name;
        static::$apps[$name] = $this;
    }

    /**
     * Get Slim application name
     * @return string|null
     */
    public function getName()
    {
        return $this->name;
    }

    /**
     * Get default application settings
     * @return array
     */
    public static function getDefaultSettings()
    {
        return array(
            // Application
            'mode' => 'development',
            // Debugging
            'debug' => true,
            // Logging
            'log.writer' => null,
            'log.level' => \Slim\Log::DEBUG,
            'log.enabled' => true,
            // View
            'templates.path' => './templates',
            'view' => '\Slim\View',
            // Cookies
            'cookies.encrypt' => false,
            'cookies.lifetime' => '20 minutes',
            'cookies.path' => '/',
            'cookies.domain' => null,
            'cookies.secure' => false,
            'cookies.httponly' => false,
            // Encryption
            'crypt.key' => 'CHANGE_ME',
            'crypt.cipher' => MCRYPT_RIJNDAEL_256,
            'crypt.mode' => MCRYPT_MODE_CBC,
            // Session
            'session.options' => array(),
            'session.handler' => null,
            'session.flash_key' => 'slimflash',
            'session.encrypt' => false,
            // HTTP
            'http.version' => '1.1'
        );
    }

    /**
     * Configure Slim Settings
     *
     * This method defines application settings and acts as a setter and a getter.
     *
     * If only one argument is specified and that argument is a string, the value
     * of the setting identified by the first argument will be returned, or NULL if
     * that setting does not exist.
     *
     * If only one argument is specified and that argument is an associative array,
     * the array will be merged into the existing application settings.
     *
     * If two arguments are provided, the first argument is the name of the setting
     * to be created or updated, and the second argument is the setting value.
     *
     * @param  string|array $name  If a string, the name of the setting to set or retrieve. Else an associated array of setting names and values
     * @param  mixed        $value If name is a string, the value of the setting identified by $name
     * @return mixed        The value of a setting if only one argument is a string
     */
    public function config($name, $value = null)
    {
        if (func_num_args() === 1) {
            if (is_array($name)) {
                $this->settings = array_merge($this->settings, $name);
            } else {
                return isset($this->settings[$name]) ? $this->settings[$name] : null;
            }
        } else {
            $settings = $this->settings;
            $settings[$name] = $value;
            $this->settings = $settings;
        }
    }

    /********************************************************************************
    * Application Modes
    *******************************************************************************/

    /**
     * Get application mode
     *
     * This method determines the application mode. It first inspects the $_ENV
     * superglobal for key `SLIM_MODE`. If that is not found, it queries
     * the `getenv` function. Else, it uses the application `mode` setting.
     *
     * @return string
     */
    public function getMode()
    {
        return $this->mode;
    }

    /**
     * Configure Slim for a given mode
     *
     * This method will immediately invoke the callable if
     * the specified mode matches the current application mode.
     * Otherwise, the callable is ignored. This should be called
     * only _after_ you initialize your Slim app.
     *
     * @param  string $mode
     * @param  mixed  $callable
     * @return void
     */
    public function configureMode($mode, $callable)
    {
        if ($mode === $this->getMode() && is_callable($callable)) {
            call_user_func($callable);
        }
    }

    /********************************************************************************
    * Logging
    *******************************************************************************/

    /**
     * Get application log
     * @return \Slim\Log
     */
    public function getLog()
    {
        return $this->log;
    }

    /********************************************************************************
    * Routing
    *******************************************************************************/

    /**
     * Add GET|POST|PUT|PATCH|DELETE route
     *
     * Adds a new route to the router with associated callable. This
     * route will only be invoked when the HTTP request's method matches
     * this route's method.
     *
     * ARGUMENTS:
     *
     * First:       string  The URL pattern (REQUIRED)
     * In-Between:  mixed   Anything that returns TRUE for `is_callable` (OPTIONAL)
     * Last:        mixed   Anything that returns TRUE for `is_callable` (REQUIRED)
     *
     * The first argument is required and must always be the
     * route pattern (ie. '/books/:id').
     *
     * The last argument is required and must always be the callable object
     * to be invoked when the route matches an HTTP request.
     *
     * You may also provide an unlimited number of in-between arguments;
     * each interior argument must be callable and will be invoked in the
     * order specified before the route's callable is invoked.
     *
     * USAGE:
     *
     * Slim::get('/foo'[, middleware, middleware, ...], callable);
     *
     * @param   array (See notes above)
     * @return  \Slim\Route
     */
    protected function mapRoute($args)
    {
        $pattern = array_shift($args);
        $callable = array_pop($args);
        $route = new \Slim\Route($pattern, $callable);
        $this->router->map($route);
        if (count($args) > 0) {
            $route->setMiddleware($args);
        }

        return $route;
    }

    /**
     * Add generic route without associated HTTP method
     * @see    mapRoute()
     * @return \Slim\Route
     */
    public function map()
    {
        $args = func_get_args();

        return $this->mapRoute($args);
    }

    /**
     * Add GET route
     * @see    mapRoute()
     * @return \Slim\Route
     */
    public function get()
    {
        $args = func_get_args();

        return $this->mapRoute($args)->via(\Slim\Http\Request::METHOD_GET, \Slim\Http\Request::METHOD_HEAD);
    }

    /**
     * Add POST route
     * @see    mapRoute()
     * @return \Slim\Route
     */
    public function post()
    {
        $args = func_get_args();

        return $this->mapRoute($args)->via(\Slim\Http\Request::METHOD_POST);
    }

    /**
     * Add PUT route
     * @see    mapRoute()
     * @return \Slim\Route
     */
    public function put()
    {
        $args = func_get_args();

        return $this->mapRoute($args)->via(\Slim\Http\Request::METHOD_PUT);
    }

    /**
     * Add PATCH route
     * @see    mapRoute()
     * @return \Slim\Route
     */
    public function patch()
    {
        $args = func_get_args();

        return $this->mapRoute($args)->via(\Slim\Http\Request::METHOD_PATCH);
    }

    /**
     * Add DELETE route
     * @see    mapRoute()
     * @return \Slim\Route
     */
    public function delete()
    {
        $args = func_get_args();

        return $this->mapRoute($args)->via(\Slim\Http\Request::METHOD_DELETE);
    }

    /**
     * Add OPTIONS route
     * @see    mapRoute()
     * @return \Slim\Route
     */
    public function options()
    {
        $args = func_get_args();

        return $this->mapRoute($args)->via(\Slim\Http\Request::METHOD_OPTIONS);
    }

    /**
     * Route Groups
     *
     * This method accepts a route pattern and a callback all Route
     * declarations in the callback will be prepended by the group(s)
     * that it is in
     *
     * Accepts the same parameters as a standard route so:
     * (pattern, middleware1, middleware2, ..., $callback)
     */
    public function group()
    {
        $args = func_get_args();
        $pattern = array_shift($args);
        $callable = array_pop($args);
        $this->router->pushGroup($pattern, $args);
        if (is_callable($callable)) {
            call_user_func($callable);
        }
        $this->router->popGroup();
    }

    /*
     * Add route for any HTTP method
     * @see    mapRoute()
     * @return \Slim\Route
     */
    public function any()
    {
        $args = func_get_args();

        return $this->mapRoute($args)->via("ANY");
    }

    /**
     * Not Found Handler
     *
     * This method defines or invokes the application-wide Not Found handler.
     * There are two contexts in which this method may be invoked:
     *
     * 1. When declaring the handler:
     *
     * If the $callable parameter is not null and is callable, this
     * method will register the callable to be invoked when no
     * routes match the current HTTP request. It WILL NOT invoke the callable.
     *
     * 2. When invoking the handler:
     *
     * If the $callable parameter is null, Slim assumes you want
     * to invoke an already-registered handler. If the handler has been
     * registered and is callable, it is invoked and sends a 404 HTTP Response
     * whose body is the output of the Not Found handler.
     *
     * @param  mixed $callable Anything that returns true for is_callable()
     */
    public function notFound ($callable = null)
    {
        if (is_callable($callable)) {
            $this->notFound = $callable;
        } else {
            ob_start();
            if (is_callable($this->notFound)) {
                call_user_func($this->notFound);
            } else {
                call_user_func(array($this, 'defaultNotFound'));
            }
            $this->halt(404, ob_get_clean());
        }
    }

    /**
     * Error Handler
     *
     * This method defines or invokes the application-wide Error handler.
     * There are two contexts in which this method may be invoked:
     *
     * 1. When declaring the handler:
     *
     * If the $argument parameter is callable, this
     * method will register the callable to be invoked when an uncaught
     * Exception is detected, or when otherwise explicitly invoked.
     * The handler WILL NOT be invoked in this context.
     *
     * 2. When invoking the handler:
     *
     * If the $argument parameter is not callable, Slim assumes you want
     * to invoke an already-registered handler. If the handler has been
     * registered and is callable, it is invoked and passed the caught Exception
     * as its one and only argument. The error handler's output is captured
     * into an output buffer and sent as the body of a 500 HTTP Response.
     *
     * @param  mixed $argument Callable|\Exception
     */
    public function error($argument = null)
    {
        if (is_callable($argument)) {
            //Register error handler
            $this->error = $argument;
        } else {
            //Invoke error handler
            $this->response->status(500);
            $this->response->body('');
            $this->response->write($this->callErrorHandler($argument));
            $this->stop();
        }
    }

    /**
     * Call error handler
     *
     * This will invoke the custom or default error handler
     * and RETURN its output.
     *
     * @param  \Exception|null $argument
     * @return string
     */
    protected function callErrorHandler($argument = null)
    {
        ob_start();
        if (is_callable($this->error)) {
            call_user_func_array($this->error, array($argument));
        } else {
            call_user_func_array(array($this, 'defaultError'), array($argument));
        }

        return ob_get_clean();
    }

    /********************************************************************************
    * Application Accessors
    *******************************************************************************/

    /**
     * Get a reference to the Environment object
     * @return \Slim\Environment
     */
    public function environment()
    {
        return $this->environment;
    }

    /**
     * Get the Request object
     * @return \Slim\Http\Request
     */
    public function request()
    {
        return $this->request;
    }

    /**
     * Get the Response object
     * @return \Slim\Http\Response
     */
    public function response()
    {
        return $this->response;
    }

    /**
     * Get the Router object
     * @return \Slim\Router
     */
    public function router()
    {
        return $this->router;
    }

    /**
     * Get and/or set the View
     *
     * This method declares the View to be used by the Slim application.
     * If the argument is a string, Slim will instantiate a new object
     * of the same class. If the argument is an instance of View or a subclass
     * of View, Slim will use the argument as the View.
     *
     * If a View already exists and this method is called to create a
     * new View, data already set in the existing View will be
     * transferred to the new View.
     *
     * @param  string|\Slim\View $viewClass The name or instance of a \Slim\View subclass
     * @return \Slim\View
     */
    public function view($viewClass = null)
    {
        if (!is_null($viewClass)) {
            $existingData = is_null($this->view) ? array() : $this->view->getData();
            if ($viewClass instanceOf \Slim\View) {
                $this->view = $viewClass;
            } else {
                $this->view = new $viewClass();
            }
            $this->view->appendData($existingData);
            $this->view->setTemplatesDirectory($this->config('templates.path'));
        }

        return $this->view;
    }

    /********************************************************************************
    * Rendering
    *******************************************************************************/

    /**
     * Render a template
     *
     * Call this method within a GET, POST, PUT, PATCH, DELETE, NOT FOUND, or ERROR
     * callable to render a template whose output is appended to the
     * current HTTP response body. How the template is rendered is
     * delegated to the current View.
     *
     * @param  string $template The name of the template passed into the view's render() method
     * @param  array  $data     Associative array of data made available to the view
     * @param  int    $status   The HTTP response status code to use (optional)
     */
    public function render($template, $data = array(), $status = null)
    {
        if (!is_null($status)) {
            $this->response->status($status);
        }
        $this->view->setTemplatesDirectory($this->config('templates.path'));
        $this->view->appendData($data);
        $this->view->display($template);
    }

    /********************************************************************************
    * HTTP Caching
    *******************************************************************************/

    /**
     * Set Last-Modified HTTP Response Header
     *
     * Set the HTTP 'Last-Modified' header and stop if a conditional
     * GET request's `If-Modified-Since` header matches the last modified time
     * of the resource. The `time` argument is a UNIX timestamp integer value.
     * When the current request includes an 'If-Modified-Since' header that
     * matches the specified last modified time, the application will stop
     * and send a '304 Not Modified' response to the client.
     *
     * @param  int                       $time The last modified UNIX timestamp
     * @throws \InvalidArgumentException If provided timestamp is not an integer
     */
    public function lastModified($time)
    {
        if (is_integer($time)) {
            $this->response->headers->set('Last-Modified', gmdate('D, d M Y H:i:s T', $time));
            if ($time === strtotime($this->request->headers->get('IF_MODIFIED_SINCE'))) {
                $this->halt(304);
            }
        } else {
            throw new \InvalidArgumentException('Slim::lastModified only accepts an integer UNIX timestamp value.');
        }
    }

    /**
     * Set ETag HTTP Response Header
     *
     * Set the etag header and stop if the conditional GET request matches.
     * The `value` argument is a unique identifier for the current resource.
     * The `type` argument indicates whether the etag should be used as a strong or
     * weak cache validator.
     *
     * When the current request includes an 'If-None-Match' header with
     * a matching etag, execution is immediately stopped. If the request
     * method is GET or HEAD, a '304 Not Modified' response is sent.
     *
     * @param  string                    $value The etag value
     * @param  string                    $type  The type of etag to create; either "strong" or "weak"
     * @throws \InvalidArgumentException If provided type is invalid
     */
    public function etag($value, $type = 'strong')
    {
        //Ensure type is correct
        if (!in_array($type, array('strong', 'weak'))) {
            throw new \InvalidArgumentException('Invalid Slim::etag type. Expected "strong" or "weak".');
        }

        //Set etag value
        $value = '"' . $value . '"';
        if ($type === 'weak') {
            $value = 'W/'.$value;
        }
        $this->response['ETag'] = $value;

        //Check conditional GET
        if ($etagsHeader = $this->request->headers->get('IF_NONE_MATCH')) {
            $etags = preg_split('@\s*,\s*@', $etagsHeader);
            if (in_array($value, $etags) || in_array('*', $etags)) {
                $this->halt(304);
            }
        }
    }

    /**
     * Set Expires HTTP response header
     *
     * The `Expires` header tells the HTTP client the time at which
     * the current resource should be considered stale. At that time the HTTP
     * client will send a conditional GET request to the server; the server
     * may return a 200 OK if the resource has changed, else a 304 Not Modified
     * if the resource has not changed. The `Expires` header should be used in
     * conjunction with the `etag()` or `lastModified()` methods above.
     *
     * @param string|int    $time   If string, a time to be parsed by `strtotime()`;
     *                              If int, a UNIX timestamp;
     */
    public function expires($time)
    {
        if (is_string($time)) {
            $time = strtotime($time);
        }
        $this->response->headers->set('Expires', gmdate('D, d M Y H:i:s T', $time));
    }

    /********************************************************************************
    * HTTP Cookies
    *******************************************************************************/

    /**
     * Set HTTP cookie to be sent with the HTTP response
     *
     * @param string     $name      The cookie name
     * @param string     $value     The cookie value
     * @param int|string $time      The duration of the cookie;
     *                                  If integer, should be UNIX timestamp;
     *                                  If string, converted to UNIX timestamp with `strtotime`;
     * @param string     $path      The path on the server in which the cookie will be available on
     * @param string     $domain    The domain that the cookie is available to
     * @param bool       $secure    Indicates that the cookie should only be transmitted over a secure
     *                              HTTPS connection to/from the client
     * @param bool       $httponly  When TRUE the cookie will be made accessible only through the HTTP protocol
     */
    public function setCookie($name, $value, $time = null, $path = null, $domain = null, $secure = null, $httponly = null)
    {
        $settings = array(
            'value' => $value,
            'expires' => is_null($time) ? $this->config('cookies.lifetime') : $time,
            'path' => is_null($path) ? $this->config('cookies.path') : $path,
            'domain' => is_null($domain) ? $this->config('cookies.domain') : $domain,
            'secure' => is_null($secure) ? $this->config('cookies.secure') : $secure,
            'httponly' => is_null($httponly) ? $this->config('cookies.httponly') : $httponly
        );
        $this->response->cookies->set($name, $settings);
    }

    /**
     * Get value of HTTP cookie from the current HTTP request
     *
     * Return the value of a cookie from the current HTTP request,
     * or return NULL if cookie does not exist. Cookies created during
     * the current request will not be available until the next request.
     *
     * @param  string      $name
     * @param  bool        $deleteIfInvalid
     * @return string|null
     */
    public function getCookie($name, $deleteIfInvalid = true)
    {
        // Get cookie value
        $value = $this->request->cookies->get($name);

        // Decode if encrypted
        if ($this->config('cookies.encrypt')) {
            $value = \Slim\Http\Util::decodeSecureCookie(
                $value,
                $this->config('cookies.secret_key'),
                $this->config('cookies.cipher'),
                $this->config('cookies.cipher_mode')
            );
            if ($value === false && $deleteIfInvalid) {
                $this->deleteCookie($name);
            }
        }

        return $value;
    }

    /**
     * DEPRECATION WARNING! Use `setCookie` with the `cookies.encrypt` app setting set to `true`.
     *
     * Set encrypted HTTP cookie
     *
     * @param string    $name       The cookie name
     * @param mixed     $value      The cookie value
     * @param mixed     $expires    The duration of the cookie;
     *                                  If integer, should be UNIX timestamp;
     *                                  If string, converted to UNIX timestamp with `strtotime`;
     * @param string    $path       The path on the server in which the cookie will be available on
     * @param string    $domain     The domain that the cookie is available to
     * @param bool      $secure     Indicates that the cookie should only be transmitted over a secure
     *                              HTTPS connection from the client
     * @param  bool     $httponly   When TRUE the cookie will be made accessible only through the HTTP protocol
     */
    public function setEncryptedCookie($name, $value, $expires = null, $path = null, $domain = null, $secure = false, $httponly = false)
    {
        $this->setCookie($name, $value, $expires, $path, $domain, $secure, $httponly);
    }

    /**
     * DEPRECATION WARNING! Use `getCookie` with the `cookies.encrypt` app setting set to `true`.
     *
     * Get value of encrypted HTTP cookie
     *
     * Return the value of an encrypted cookie from the current HTTP request,
     * or return NULL if cookie does not exist. Encrypted cookies created during
     * the current request will not be available until the next request.
     *
     * @param  string       $name
     * @param  bool         $deleteIfInvalid
     * @return string|bool
     */
    public function getEncryptedCookie($name, $deleteIfInvalid = true)
    {
        return $this->getCookie($name, $deleteIfInvalid);
    }

    /**
     * Delete HTTP cookie (encrypted or unencrypted)
     *
     * Remove a Cookie from the client. This method will overwrite an existing Cookie
     * with a new, empty, auto-expiring Cookie. This method's arguments must match
     * the original Cookie's respective arguments for the original Cookie to be
     * removed. If any of this method's arguments are omitted or set to NULL, the
     * default Cookie setting values (set during Slim::init) will be used instead.
     *
     * @param string    $name       The cookie name
     * @param string    $path       The path on the server in which the cookie will be available on
     * @param string    $domain     The domain that the cookie is available to
     * @param bool      $secure     Indicates that the cookie should only be transmitted over a secure
     *                              HTTPS connection from the client
     * @param  bool     $httponly   When TRUE the cookie will be made accessible only through the HTTP protocol
     */
    public function deleteCookie($name, $path = null, $domain = null, $secure = null, $httponly = null)
    {
        $settings = array(
            'domain' => is_null($domain) ? $this->config('cookies.domain') : $domain,
            'path' => is_null($path) ? $this->config('cookies.path') : $path,
            'secure' => is_null($secure) ? $this->config('cookies.secure') : $secure,
            'httponly' => is_null($httponly) ? $this->config('cookies.httponly') : $httponly
        );
        $this->response->cookies->remove($name, $settings);
    }

    /********************************************************************************
    * Helper Methods
    *******************************************************************************/

    /**
     * Get the absolute path to this Slim application's root directory
     *
     * This method returns the absolute path to the Slim application's
     * directory. If the Slim application is installed in a public-accessible
     * sub-directory, the sub-directory path will be included. This method
     * will always return an absolute path WITH a trailing slash.
     *
     * @return string
     */
    public function root()
    {
        return rtrim($_SERVER['DOCUMENT_ROOT'], '/') . rtrim($this->request->getRootUri(), '/') . '/';
    }

    /**
     * Clean current output buffer
     */
    protected function cleanBuffer()
    {
        if (ob_get_level() !== 0) {
            ob_clean();
        }
    }

    /**
     * Stop
     *
     * The thrown exception will be caught in application's `call()` method
     * and the response will be sent as is to the HTTP client.
     *
     * @throws \Slim\Exception\Stop
     */
    public function stop()
    {
        throw new \Slim\Exception\Stop();
    }

    /**
     * Halt
     *
     * Stop the application and immediately send the response with a
     * specific status and body to the HTTP client. This may send any
     * type of response: info, success, redirect, client error, or server error.
     * If you need to render a template AND customize the response status,
     * use the application's `render()` method instead.
     *
     * @param  int      $status     The HTTP response status
     * @param  string   $message    The HTTP response body
     */
    public function halt($status, $message = '')
    {
        $this->cleanBuffer();
        $this->response->status($status);
        $this->response->body($message);
        $this->stop();
    }

    /**
     * Pass
     *
     * The thrown exception is caught in the application's `call()` method causing
     * the router's current iteration to stop and continue to the subsequent route if available.
     * If no subsequent matching routes are found, a 404 response will be sent to the client.
     *
     * @throws \Slim\Exception\Pass
     */
    public function pass()
    {
        $this->cleanBuffer();
        throw new \Slim\Exception\Pass();
    }

    /**
     * Set the HTTP response Content-Type
     * @param  string   $type   The Content-Type for the Response (ie. text/html)
     */
    public function contentType($type)
    {
        $this->response->headers->set('Content-Type', $type);
    }

    /**
     * Set the HTTP response status code
     * @param  int      $code     The HTTP response status code
     */
    public function status($code)
    {
        $this->response->setStatus($code);
    }

    /**
     * Get the URL for a named route
     * @param  string               $name       The route name
     * @param  array                $params     Associative array of URL parameters and replacement values
     * @throws \RuntimeException    If named route does not exist
     * @return string
     */
    public function urlFor($name, $params = array())
    {
        return $this->request->getRootUri() . $this->router->urlFor($name, $params);
    }

    /**
     * Redirect
     *
     * This method immediately redirects to a new URL. By default,
     * this issues a 302 Found response; this is considered the default
     * generic redirect response. You may also specify another valid
     * 3xx status code if you want. This method will automatically set the
     * HTTP Location header for you using the URL parameter.
     *
     * @param  string   $url        The destination URL
     * @param  int      $status     The HTTP redirect status code (optional)
     */
    public function redirect($url, $status = 302)
    {
        $this->response->redirect($url, $status);
        $this->halt($status);
    }

    /********************************************************************************
    * Flash Messages
    *******************************************************************************/

    /**
     * DEPRECATED
     * Set flash message for subsequent request
     * @param  string   $key
     * @param  mixed    $value
     */
    public function flash($key, $value)
    {
        $this->flash->next($key, $value);
    }

    /**
     * DEPRECATED
     * Set flash message for current request
     * @param  string   $key
     * @param  mixed    $value
     */
    public function flashNow($key, $value)
    {
        $this->flash->now($key, $value);
    }

    /**
     * DEPRECATED
     * Keep flash messages from previous request for subsequent request
     */
    public function flashKeep()
    {
        $this->flash->keep();
    }

    /********************************************************************************
    * Hooks
    *******************************************************************************/

    /**
     * Assign hook
     * @param  string   $name       The hook name
     * @param  mixed    $callable   A callable object
     * @param  int      $priority   The hook priority; 0 = high, 10 = low
     */
    public function hook($name, $callable, $priority = 10)
    {
        if (!isset($this->hooks[$name])) {
            $this->hooks[$name] = array(array());
        }
        if (is_callable($callable)) {
            $this->hooks[$name][(int) $priority][] = $callable;
        }
    }

    /**
     * Invoke hook
     * @param  string   $name       The hook name
     * @param  mixed    $hookArg    (Optional) Argument for hooked functions
     */
    public function applyHook($name, $hookArg = null)
    {
        if (!isset($this->hooks[$name])) {
            $this->hooks[$name] = array(array());
        }
        if (!empty($this->hooks[$name])) {
            // Sort by priority, low to high, if there's more than one priority
            if (count($this->hooks[$name]) > 1) {
                ksort($this->hooks[$name]);
            }
            foreach ($this->hooks[$name] as $priority) {
                if (!empty($priority)) {
                    foreach ($priority as $callable) {
                        call_user_func($callable, $hookArg);
                    }
                }
            }
        }
    }

    /**
     * Get hook listeners
     *
     * Return an array of registered hooks. If `$name` is a valid
     * hook name, only the listeners attached to that hook are returned.
     * Else, all listeners are returned as an associative array whose
     * keys are hook names and whose values are arrays of listeners.
     *
     * @param  string     $name     A hook name (Optional)
     * @return array|null
     */
    public function getHooks($name = null)
    {
        if (!is_null($name)) {
            return isset($this->hooks[(string) $name]) ? $this->hooks[(string) $name] : null;
        } else {
            return $this->hooks;
        }
    }

    /**
     * Clear hook listeners
     *
     * Clear all listeners for all hooks. If `$name` is
     * a valid hook name, only the listeners attached
     * to that hook will be cleared.
     *
     * @param  string   $name   A hook name (Optional)
     */
    public function clearHooks($name = null)
    {
        if (!is_null($name) && isset($this->hooks[(string) $name])) {
            $this->hooks[(string) $name] = array(array());
        } else {
            foreach ($this->hooks as $key => $value) {
                $this->hooks[$key] = array(array());
            }
        }
    }

    /********************************************************************************
    * Middleware
    *******************************************************************************/

    /**
     * Add middleware
     *
     * This method prepends new middleware to the application middleware stack.
     * The argument must be an instance that subclasses Slim_Middleware.
     *
     * @param \Slim\Middleware
     */
    public function add(\Slim\Middleware $newMiddleware)
    {
        $newMiddleware->setApplication($this);
        $newMiddleware->setNextMiddleware($this->middleware[0]);
        array_unshift($this->middleware, $newMiddleware);
    }

    /********************************************************************************
    * Runner
    *******************************************************************************/

    /**
     * Run
     *
     * This method invokes the middleware stack, including the core Slim application;
     * the result is an array of HTTP status, header, and body. These three items
     * are returned to the HTTP client.
     */
    public function run()
    {
        set_error_handler(array('\Slim\Slim', 'handleErrors'));

        //Apply final outer middleware layers
        if ($this->config('debug')) {
            //Apply pretty exceptions only in debug to avoid accidental information leakage in production
            $this->add(new \Slim\Middleware\PrettyExceptions());
        }

        // Invoke middleware and application stack
        $this->middleware[0]->call();

        // Save flash messages to session
        $this->flash->save();

        // Save session and close
        if ($this->config('session.encrypt') === true) {
            $this->session->encrypt($this->crypt);
        }
        $this->session->save();

        // Fetch status, header, and body
        list($status, $headers, $body) = $this->response->finalize();

        // Serialize cookies (with optional encryption)
        \Slim\Http\Util::serializeCookies($headers, $this->response->cookies, $this->settings);

        //Send headers
        if (headers_sent() === false) {
            //Send status
            if (strpos(PHP_SAPI, 'cgi') === 0) {
                header(sprintf('Status: %s', \Slim\Http\Response::getMessageForCode($status)));
            } else {
                header(sprintf('HTTP/%s %s', $this->config('http.version'), \Slim\Http\Response::getMessageForCode($status)));
            }

            //Send headers
            foreach ($headers as $name => $value) {
                $hValues = explode("\n", $value);
                foreach ($hValues as $hVal) {
                    header("$name: $hVal", false);
                }
            }
        }

        //Send body
        echo $body;

        restore_error_handler();
    }

    /**
     * Call
     *
     * This method finds and iterates all route objects that match the current request URI.
     */
    public function call()
    {
        try {
            $this->view->setData('flash', $this->flash);
            $this->applyHook('slim.before');
            ob_start();
            $this->applyHook('slim.before.router');
            $dispatched = false;
            $matchedRoutes = $this->router->getMatchedRoutes($this->request->getMethod(), $this->request->getResourceUri());
            foreach ($matchedRoutes as $route) {
                try {
                    $this->applyHook('slim.before.dispatch');
                    $dispatched = $route->dispatch();
                    $this->applyHook('slim.after.dispatch');
                    if ($dispatched) {
                        break;
                    }
                } catch (\Slim\Exception\Pass $e) {
                    continue;
                }
            }
            if (!$dispatched) {
                $this->notFound();
            }
            $this->applyHook('slim.after.router');
            $this->stop();
        } catch (\Slim\Exception\Stop $e) {
            $this->response()->write(ob_get_clean());
            $this->applyHook('slim.after');
        } catch (\Exception $e) {
            if ($this->config('debug')) {
                throw $e;
            } else {
                try {
                    $this->error($e);
                } catch (\Slim\Exception\Stop $e) {
                    // Do nothing
                }
            }
        }
    }

    /********************************************************************************
    * Error Handling and Debugging
    *******************************************************************************/

    /**
     * Convert errors into ErrorException objects
     *
     * This method catches PHP errors and converts them into \ErrorException objects;
     * these \ErrorException objects are then thrown and caught by Slim's
     * built-in or custom error handlers.
     *
     * @param  int            $errno   The numeric type of the Error
     * @param  string         $errstr  The error message
     * @param  string         $errfile The absolute path to the affected file
     * @param  int            $errline The line number of the error in the affected file
     * @return bool
     * @throws \ErrorException
     */
    public static function handleErrors($errno, $errstr = '', $errfile = '', $errline = '')
    {
        if (!($errno & error_reporting())) {
            return;
        }

        throw new \ErrorException($errstr, $errno, 0, $errfile, $errline);
    }

    /**
     * Generate diagnostic template markup
     *
     * This method accepts a title and body content to generate an HTML document layout.
     *
     * @param  string   $title  The title of the HTML template
     * @param  string   $body   The body content of the HTML template
     * @return string
     */
    protected static function generateTemplateMarkup($title, $body)
    {
        return sprintf("<html><head><title>%s</title><style>body{margin:0;padding:30px;font:12px/1.5 Helvetica,Arial,Verdana,sans-serif;}h1{margin:0;font-size:48px;font-weight:normal;line-height:48px;}strong{display:inline-block;width:65px;}</style></head><body><h1>%s</h1>%s</body></html>", $title, $title, $body);
    }

    /**
     * Default Not Found handler
     */
    protected function defaultNotFound()
    {
        echo static::generateTemplateMarkup('404 Page Not Found', '<p>The page you are looking for could not be found. Check the address bar to ensure your URL is spelled correctly. If all else fails, you can visit our home page at the link below.</p><a href="' . $this->request->getRootUri() . '/">Visit the Home Page</a>');
    }

    /**
     * Default Error handler
     */
    protected function defaultError($e)
    {
        $this->getLog()->error($e);
        echo self::generateTemplateMarkup('Error', '<p>A website error has occurred. The website administrator has been notified of the issue. Sorry for the temporary inconvenience.</p>');
    }
}<|MERGE_RESOLUTION|>--- conflicted
+++ resolved
@@ -249,25 +249,15 @@
     {
         $this->container[$name] = $value;
     }
-<<<<<<< HEAD
-
-    public function __isset($name){
-    	return isset($this->container[$name]);
-    }
-
-    public function __unset($name){
-    	unset($this->container[$name]);
-=======
-    
+
     public function __isset($name)
     {
         return isset($this->container[$name]);
     }
-  
+
     public function __unset($name)
     {
         unset($this->container[$name]);
->>>>>>> 2be864c2
     }
 
     /**
