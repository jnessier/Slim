<?php
/**
 * Slim - a micro PHP 5 framework
 *
 * @author      Josh Lockhart <info@slimframework.com>
 * @copyright   2011 Josh Lockhart
 * @link        http://www.slimframework.com
 * @license     http://www.slimframework.com/license
 * @version     2.3.0
 * @package     Slim
 *
 * MIT LICENSE
 *
 * Permission is hereby granted, free of charge, to any person obtaining
 * a copy of this software and associated documentation files (the
 * "Software"), to deal in the Software without restriction, including
 * without limitation the rights to use, copy, modify, merge, publish,
 * distribute, sublicense, and/or sell copies of the Software, and to
 * permit persons to whom the Software is furnished to do so, subject to
 * the following conditions:
 *
 * The above copyright notice and this permission notice shall be
 * included in all copies or substantial portions of the Software.
 *
 * THE SOFTWARE IS PROVIDED "AS IS", WITHOUT WARRANTY OF ANY KIND,
 * EXPRESS OR IMPLIED, INCLUDING BUT NOT LIMITED TO THE WARRANTIES OF
 * MERCHANTABILITY, FITNESS FOR A PARTICULAR PURPOSE AND
 * NONINFRINGEMENT. IN NO EVENT SHALL THE AUTHORS OR COPYRIGHT HOLDERS BE
 * LIABLE FOR ANY CLAIM, DAMAGES OR OTHER LIABILITY, WHETHER IN AN ACTION
 * OF CONTRACT, TORT OR OTHERWISE, ARISING FROM, OUT OF OR IN CONNECTION
 * WITH THE SOFTWARE OR THE USE OR OTHER DEALINGS IN THE SOFTWARE.
 */
namespace Slim;

// Ensure mcrypt constants are defined even if mcrypt extension is not loaded
if (!extension_loaded('mcrypt')) {
    define('MCRYPT_MODE_CBC', 0);
    define('MCRYPT_RIJNDAEL_256', 0);
}

/**
 * Slim
 * @package Slim
 * @author  Josh Lockhart
 * @since   1.0.0
 */
class Slim
{
    /**
     * @const string
     */
    const VERSION = '2.3.0';

    /**
     * @var \Slim\Helper\Set
     */
    public $container;

    /**
     * @var array[\Slim]
     */
    protected static $apps = array();

    /**
     * @var string
     */
    protected $name;

    /**
     * @var array
     */
    protected $middleware;

    /**
     * @var mixed Callable to be invoked if application error
     */
    protected $error;

    /**
     * @var mixed Callable to be invoked if no matching routes are found
     */
    protected $notFound;

    /**
     * @var array
     */
    protected $hooks = array(
        'slim.before' => array(array()),
        'slim.before.router' => array(array()),
        'slim.before.dispatch' => array(array()),
        'slim.after.dispatch' => array(array()),
        'slim.after.router' => array(array()),
        'slim.after' => array(array())
    );

    /********************************************************************************
    * PSR-0 Autoloader
    *
    * Do not use if you are using Composer to autoload dependencies.
    *******************************************************************************/

    /**
     * Slim PSR-0 autoloader
     */
    public static function autoload($className)
    {
        $thisClass = str_replace(__NAMESPACE__.'\\', '', __CLASS__);

        $baseDir = __DIR__;

        if (substr($baseDir, -strlen($thisClass)) === $thisClass) {
            $baseDir = substr($baseDir, 0, -strlen($thisClass));
        }

        $className = ltrim($className, '\\');
        $fileName  = $baseDir;
        $namespace = '';
        if ($lastNsPos = strripos($className, '\\')) {
            $namespace = substr($className, 0, $lastNsPos);
            $className = substr($className, $lastNsPos + 1);
            $fileName  .= str_replace('\\', DIRECTORY_SEPARATOR, $namespace) . DIRECTORY_SEPARATOR;
        }
        $fileName .= str_replace('_', DIRECTORY_SEPARATOR, $className) . '.php';

        if (file_exists($fileName)) {
            require $fileName;
        }
    }

    /**
     * Register Slim's PSR-0 autoloader
     */
    public static function registerAutoloader()
    {
        spl_autoload_register(__NAMESPACE__ . "\\Slim::autoload");
    }

    /********************************************************************************
    * Instantiation and Configuration
    *******************************************************************************/

    /**
     * Constructor
     * @param  array $userSettings Associative array of application settings
     */
    public function __construct(array $userSettings = array())
    {
        // Setup IoC container
        $this->container = new \Slim\Helper\Set();
        $this->container['settings'] = array_merge(static::getDefaultSettings(), $userSettings);

        // Default environment
        $this->container->singleton('environment', function ($c) {
            return \Slim\Environment::getInstance();
        });

        // Default request
        $this->container->singleton('request', function ($c) {
            return new \Slim\Http\Request($c['environment']);
        });

        // Default response
        $this->container->singleton('response', function ($c) {
            return new \Slim\Http\Response();
        });

        // Default router
        $this->container->singleton('router', function ($c) {
            return new \Slim\Router();
        });

        // Default view
        $this->container->singleton('view', function ($c) {
            $viewClass = $c['settings']['view'];

            return ($viewClass instanceOf \Slim\View) ? $viewClass : new $viewClass;
        });

        // Default session
        $this->container->singleton('session', function ($c) {
            return new \Slim\Session($c['settings']['session.options'], $c['settings']['session.handler']);
        });

        // Default flash
        $this->container->singleton('flash', function ($c) {
            return new \Slim\Flash($c['session'], $c['settings']['session.flash_key']);
        });

        // Default log writer
        $this->container->singleton('logWriter', function ($c) {
            $logWriter = $c['settings']['log.writer'];

            return is_object($logWriter) ? $logWriter : new \Slim\LogWriter($c['environment']['slim.errors']);
        });

        // Default log
        $this->container->singleton('log', function ($c) {
            $log = new \Slim\Log($c['logWriter']);
            $log->setEnabled($c['settings']['log.enabled']);
            $log->setLevel($c['settings']['log.level']);
            $env = $c['environment'];
            $env['slim.log'] = $log;

            return $log;
        });

        // Default mode
        $this->container['mode'] = function ($c) {
            $mode = $c['settings']['mode'];

            if (isset($_ENV['SLIM_MODE'])) {
                $mode = $_ENV['SLIM_MODE'];
            } else {
                $envMode = getenv('SLIM_MODE');
                if ($envMode !== false) {
                    $mode = $envMode;
                }
            }

            return $mode;
        };

        // Define default middleware stack
        $this->middleware = array($this);

        // Make default if first instance
        if (is_null(static::getInstance())) {
            $this->setName('default');
        }
    }

    public function __get($name)
    {
        return $this->container[$name];
    }

    public function __set($name, $value)
    {
        $this->container[$name] = $value;
    }
    
    public function __isset($name){
    	return isset($this->container[$name]);
    }
  
    public function __unset($name){
    	unset($this->container[$name]);
    }

    /**
     * Get application instance by name
     * @param  string    $name The name of the Slim application
     * @return \Slim\Slim|null
     */
    public static function getInstance($name = 'default')
    {
        return isset(static::$apps[$name]) ? static::$apps[$name] : null;
    }

    /**
     * Set Slim application name
     * @param  string $name The name of this Slim application
     */
    public function setName($name)
    {
        $this->name = $name;
        static::$apps[$name] = $this;
    }

    /**
     * Get Slim application name
     * @return string|null
     */
    public function getName()
    {
        return $this->name;
    }

    /**
     * Get default application settings
     * @return array
     */
    public static function getDefaultSettings()
    {
        return array(
            // Application
            'mode' => 'development',
            // Debugging
            'debug' => true,
            // Logging
            'log.writer' => null,
            'log.level' => \Slim\Log::DEBUG,
            'log.enabled' => true,
            // View
            'templates.path' => './templates',
            'view' => '\Slim\View',
            // Cookies
            'cookies.encrypt' => false,
            'cookies.lifetime' => '20 minutes',
            'cookies.path' => '/',
            'cookies.domain' => null,
            'cookies.secure' => false,
            'cookies.httponly' => false,
            // Encryption
            'cookies.secret_key' => 'CHANGE_ME',
            'cookies.cipher' => MCRYPT_RIJNDAEL_256,
            'cookies.cipher_mode' => MCRYPT_MODE_CBC,
            // Session
            'session.enabled' => false,
            'session.options' => array(),
            'session.handler' => null,
            'session.flash_key' => 'slim.flash',
            // HTTP
            'http.version' => '1.1'
        );
    }

    /**
     * Configure Slim Settings
     *
     * This method defines application settings and acts as a setter and a getter.
     *
     * If only one argument is specified and that argument is a string, the value
     * of the setting identified by the first argument will be returned, or NULL if
     * that setting does not exist.
     *
     * If only one argument is specified and that argument is an associative array,
     * the array will be merged into the existing application settings.
     *
     * If two arguments are provided, the first argument is the name of the setting
     * to be created or updated, and the second argument is the setting value.
     *
     * @param  string|array $name  If a string, the name of the setting to set or retrieve. Else an associated array of setting names and values
     * @param  mixed        $value If name is a string, the value of the setting identified by $name
     * @return mixed        The value of a setting if only one argument is a string
     */
    public function config($name, $value = null)
    {
        if (func_num_args() === 1) {
            if (is_array($name)) {
                $this->settings = array_merge($this->settings, $name);
            } else {
                return isset($this->settings[$name]) ? $this->settings[$name] : null;
            }
        } else {
            $settings = $this->settings;
            $settings[$name] = $value;
            $this->settings = $settings;
        }
    }

    /********************************************************************************
    * Application Modes
    *******************************************************************************/

    /**
     * Get application mode
     *
     * This method determines the application mode. It first inspects the $_ENV
     * superglobal for key `SLIM_MODE`. If that is not found, it queries
     * the `getenv` function. Else, it uses the application `mode` setting.
     *
     * @return string
     */
    public function getMode()
    {
        return $this->mode;
    }

    /**
     * Configure Slim for a given mode
     *
     * This method will immediately invoke the callable if
     * the specified mode matches the current application mode.
     * Otherwise, the callable is ignored. This should be called
     * only _after_ you initialize your Slim app.
     *
     * @param  string $mode
     * @param  mixed  $callable
     * @return void
     */
    public function configureMode($mode, $callable)
    {
        if ($mode === $this->getMode() && is_callable($callable)) {
            call_user_func($callable);
        }
    }

    /********************************************************************************
    * Logging
    *******************************************************************************/

    /**
     * Get application log
     * @return \Slim\Log
     */
    public function getLog()
    {
        return $this->log;
    }

    /********************************************************************************
    * Routing
    *******************************************************************************/

    /**
     * Add GET|POST|PUT|PATCH|DELETE route
     *
     * Adds a new route to the router with associated callable. This
     * route will only be invoked when the HTTP request's method matches
     * this route's method.
     *
     * ARGUMENTS:
     *
     * First:       string  The URL pattern (REQUIRED)
     * In-Between:  mixed   Anything that returns TRUE for `is_callable` (OPTIONAL)
     * Last:        mixed   Anything that returns TRUE for `is_callable` (REQUIRED)
     *
     * The first argument is required and must always be the
     * route pattern (ie. '/books/:id').
     *
     * The last argument is required and must always be the callable object
     * to be invoked when the route matches an HTTP request.
     *
     * You may also provide an unlimited number of in-between arguments;
     * each interior argument must be callable and will be invoked in the
     * order specified before the route's callable is invoked.
     *
     * USAGE:
     *
     * Slim::get('/foo'[, middleware, middleware, ...], callable);
     *
     * @param   array (See notes above)
     * @return  \Slim\Route
     */
    protected function mapRoute($args)
    {
        $pattern = array_shift($args);
        $callable = array_pop($args);
        $route = new \Slim\Route($pattern, $callable);
        $this->router->map($route);
        if (count($args) > 0) {
            $route->setMiddleware($args);
        }

        return $route;
    }

    /**
     * Add generic route without associated HTTP method
     * @see    mapRoute()
     * @return \Slim\Route
     */
    public function map()
    {
        $args = func_get_args();

        return $this->mapRoute($args);
    }

    /**
     * Add GET route
     * @see    mapRoute()
     * @return \Slim\Route
     */
    public function get()
    {
        $args = func_get_args();

        return $this->mapRoute($args)->via(\Slim\Http\Request::METHOD_GET, \Slim\Http\Request::METHOD_HEAD);
    }

    /**
     * Add POST route
     * @see    mapRoute()
     * @return \Slim\Route
     */
    public function post()
    {
        $args = func_get_args();

        return $this->mapRoute($args)->via(\Slim\Http\Request::METHOD_POST);
    }

    /**
     * Add PUT route
     * @see    mapRoute()
     * @return \Slim\Route
     */
    public function put()
    {
        $args = func_get_args();

        return $this->mapRoute($args)->via(\Slim\Http\Request::METHOD_PUT);
    }

    /**
     * Add PATCH route
     * @see    mapRoute()
     * @return \Slim\Route
     */
    public function patch()
    {
        $args = func_get_args();

        return $this->mapRoute($args)->via(\Slim\Http\Request::METHOD_PATCH);
    }

    /**
     * Add DELETE route
     * @see    mapRoute()
     * @return \Slim\Route
     */
    public function delete()
    {
        $args = func_get_args();

        return $this->mapRoute($args)->via(\Slim\Http\Request::METHOD_DELETE);
    }

    /**
     * Add OPTIONS route
     * @see    mapRoute()
     * @return \Slim\Route
     */
    public function options()
    {
        $args = func_get_args();

        return $this->mapRoute($args)->via(\Slim\Http\Request::METHOD_OPTIONS);
    }

    /**
     * Route Groups
     *
     * This method accepts a route pattern and a callback all Route
     * declarations in the callback will be prepended by the group(s)
     * that it is in
     *
     * Accepts the same paramters as a standard route so:
     * (pattern, middleware1, middleware2, ..., $callback)
     */
    public function group()
    {
        $args = func_get_args();
        $pattern = array_shift($args);
        $callable = array_pop($args);
        $this->router->pushGroup($pattern, $args);
        if (is_callable($callable)) {
            call_user_func($callable);
        }
        $this->router->popGroup();
    }

    /*
     * Add route for any HTTP method
     * @see    mapRoute()
     * @return \Slim\Route
     */
    public function any()
    {
        $args = func_get_args();

        return $this->mapRoute($args)->via("ANY");
    }

    /**
     * Not Found Handler
     *
     * This method defines or invokes the application-wide Not Found handler.
     * There are two contexts in which this method may be invoked:
     *
     * 1. When declaring the handler:
     *
     * If the $callable parameter is not null and is callable, this
     * method will register the callable to be invoked when no
     * routes match the current HTTP request. It WILL NOT invoke the callable.
     *
     * 2. When invoking the handler:
     *
     * If the $callable parameter is null, Slim assumes you want
     * to invoke an already-registered handler. If the handler has been
     * registered and is callable, it is invoked and sends a 404 HTTP Response
     * whose body is the output of the Not Found handler.
     *
     * @param  mixed $callable Anything that returns true for is_callable()
     */
    public function notFound ($callable = null)
    {
        if (is_callable($callable)) {
            $this->notFound = $callable;
        } else {
            ob_start();
            if (is_callable($this->notFound)) {
                call_user_func($this->notFound);
            } else {
                call_user_func(array($this, 'defaultNotFound'));
            }
            $this->halt(404, ob_get_clean());
        }
    }

    /**
     * Error Handler
     *
     * This method defines or invokes the application-wide Error handler.
     * There are two contexts in which this method may be invoked:
     *
     * 1. When declaring the handler:
     *
     * If the $argument parameter is callable, this
     * method will register the callable to be invoked when an uncaught
     * Exception is detected, or when otherwise explicitly invoked.
     * The handler WILL NOT be invoked in this context.
     *
     * 2. When invoking the handler:
     *
     * If the $argument parameter is not callable, Slim assumes you want
     * to invoke an already-registered handler. If the handler has been
     * registered and is callable, it is invoked and passed the caught Exception
     * as its one and only argument. The error handler's output is captured
     * into an output buffer and sent as the body of a 500 HTTP Response.
     *
     * @param  mixed $argument Callable|\Exception
     */
    public function error($argument = null)
    {
        if (is_callable($argument)) {
            //Register error handler
            $this->error = $argument;
        } else {
            //Invoke error handler
            $this->response->status(500);
            $this->response->body('');
            $this->response->write($this->callErrorHandler($argument));
            $this->stop();
        }
    }

    /**
     * Call error handler
     *
     * This will invoke the custom or default error handler
     * and RETURN its output.
     *
     * @param  \Exception|null $argument
     * @return string
     */
    protected function callErrorHandler($argument = null)
    {
        ob_start();
        if (is_callable($this->error)) {
            call_user_func_array($this->error, array($argument));
        } else {
            call_user_func_array(array($this, 'defaultError'), array($argument));
        }

        return ob_get_clean();
    }

    /********************************************************************************
    * Application Accessors
    *******************************************************************************/

    /**
     * Get a reference to the Environment object
     * @return \Slim\Environment
     */
    public function environment()
    {
        return $this->environment;
    }

    /**
     * Get the Request object
     * @return \Slim\Http\Request
     */
    public function request()
    {
        return $this->request;
    }

    /**
     * Get the Response object
     * @return \Slim\Http\Response
     */
    public function response()
    {
        return $this->response;
    }

    /**
     * Get the Router object
     * @return \Slim\Router
     */
    public function router()
    {
        return $this->router;
    }

    /**
     * Get and/or set the View
     *
     * This method declares the View to be used by the Slim application.
     * If the argument is a string, Slim will instantiate a new object
     * of the same class. If the argument is an instance of View or a subclass
     * of View, Slim will use the argument as the View.
     *
     * If a View already exists and this method is called to create a
     * new View, data already set in the existing View will be
     * transferred to the new View.
     *
     * @param  string|\Slim\View $viewClass The name or instance of a \Slim\View subclass
     * @return \Slim\View
     */
    public function view($viewClass = null)
    {
        if (!is_null($viewClass)) {
            $existingData = is_null($this->view) ? array() : $this->view->getData();
            if ($viewClass instanceOf \Slim\View) {
                $this->view = $viewClass;
            } else {
                $this->view = new $viewClass();
            }
            $this->view->appendData($existingData);
            $this->view->setTemplatesDirectory($this->config('templates.path'));
        }

        return $this->view;
    }

    /********************************************************************************
    * Rendering
    *******************************************************************************/

    /**
     * Render a template
     *
     * Call this method within a GET, POST, PUT, PATCH, DELETE, NOT FOUND, or ERROR
     * callable to render a template whose output is appended to the
     * current HTTP response body. How the template is rendered is
     * delegated to the current View.
     *
     * @param  string $template The name of the template passed into the view's render() method
     * @param  array  $data     Associative array of data made available to the view
     * @param  int    $status   The HTTP response status code to use (optional)
     */
    public function render($template, $data = array(), $status = null)
    {
        if (!is_null($status)) {
            $this->response->status($status);
        }
        $this->view->setTemplatesDirectory($this->config('templates.path'));
        $this->view->appendData($data);
        $this->view->display($template);
    }

    /********************************************************************************
    * HTTP Caching
    *******************************************************************************/

    /**
     * Set Last-Modified HTTP Response Header
     *
     * Set the HTTP 'Last-Modified' header and stop if a conditional
     * GET request's `If-Modified-Since` header matches the last modified time
     * of the resource. The `time` argument is a UNIX timestamp integer value.
     * When the current request includes an 'If-Modified-Since' header that
     * matches the specified last modified time, the application will stop
     * and send a '304 Not Modified' response to the client.
     *
     * @param  int                       $time The last modified UNIX timestamp
     * @throws \InvalidArgumentException If provided timestamp is not an integer
     */
    public function lastModified($time)
    {
        if (is_integer($time)) {
            $this->response->headers->set('Last-Modified', gmdate('D, d M Y H:i:s T', $time));
            if ($time === strtotime($this->request->headers->get('IF_MODIFIED_SINCE'))) {
                $this->halt(304);
            }
        } else {
            throw new \InvalidArgumentException('Slim::lastModified only accepts an integer UNIX timestamp value.');
        }
    }

    /**
     * Set ETag HTTP Response Header
     *
     * Set the etag header and stop if the conditional GET request matches.
     * The `value` argument is a unique identifier for the current resource.
     * The `type` argument indicates whether the etag should be used as a strong or
     * weak cache validator.
     *
     * When the current request includes an 'If-None-Match' header with
     * a matching etag, execution is immediately stopped. If the request
     * method is GET or HEAD, a '304 Not Modified' response is sent.
     *
     * @param  string                    $value The etag value
     * @param  string                    $type  The type of etag to create; either "strong" or "weak"
     * @throws \InvalidArgumentException If provided type is invalid
     */
    public function etag($value, $type = 'strong')
    {
        //Ensure type is correct
        if (!in_array($type, array('strong', 'weak'))) {
            throw new \InvalidArgumentException('Invalid Slim::etag type. Expected "strong" or "weak".');
        }

        //Set etag value
        $value = '"' . $value . '"';
        if ($type === 'weak') {
            $value = 'W/'.$value;
        }
        $this->response['ETag'] = $value;

        //Check conditional GET
        if ($etagsHeader = $this->request->headers->get('IF_NONE_MATCH')) {
            $etags = preg_split('@\s*,\s*@', $etagsHeader);
            if (in_array($value, $etags) || in_array('*', $etags)) {
                $this->halt(304);
            }
        }
    }

    /**
     * Set Expires HTTP response header
     *
     * The `Expires` header tells the HTTP client the time at which
     * the current resource should be considered stale. At that time the HTTP
     * client will send a conditional GET request to the server; the server
     * may return a 200 OK if the resource has changed, else a 304 Not Modified
     * if the resource has not changed. The `Expires` header should be used in
     * conjunction with the `etag()` or `lastModified()` methods above.
     *
     * @param string|int    $time   If string, a time to be parsed by `strtotime()`;
     *                              If int, a UNIX timestamp;
     */
    public function expires($time)
    {
        if (is_string($time)) {
            $time = strtotime($time);
        }
        $this->response->headers->set('Expires', gmdate('D, d M Y H:i:s T', $time));
    }

    /********************************************************************************
    * HTTP Cookies
    *******************************************************************************/

    /**
     * Set HTTP cookie to be sent with the HTTP response
     *
     * @param string     $name      The cookie name
     * @param string     $value     The cookie value
     * @param int|string $time      The duration of the cookie;
     *                                  If integer, should be UNIX timestamp;
     *                                  If string, converted to UNIX timestamp with `strtotime`;
     * @param string     $path      The path on the server in which the cookie will be available on
     * @param string     $domain    The domain that the cookie is available to
     * @param bool       $secure    Indicates that the cookie should only be transmitted over a secure
     *                              HTTPS connection to/from the client
     * @param bool       $httponly  When TRUE the cookie will be made accessible only through the HTTP protocol
     */
    public function setCookie($name, $value, $time = null, $path = null, $domain = null, $secure = null, $httponly = null)
    {
        $settings = array(
            'value' => $value,
            'expires' => is_null($time) ? $this->config('cookies.lifetime') : $time,
            'path' => is_null($path) ? $this->config('cookies.path') : $path,
            'domain' => is_null($domain) ? $this->config('cookies.domain') : $domain,
            'secure' => is_null($secure) ? $this->config('cookies.secure') : $secure,
            'httponly' => is_null($httponly) ? $this->config('cookies.httponly') : $httponly
        );
        $this->response->cookies->set($name, $settings);
    }

    /**
     * Get value of HTTP cookie from the current HTTP request
     *
     * Return the value of a cookie from the current HTTP request,
     * or return NULL if cookie does not exist. Cookies created during
     * the current request will not be available until the next request.
     *
     * @param  string      $name
     * @return string|null
     */
    public function getCookie($name, $deleteIfInvalid = true)
    {
        // Get cookie value
        $value = $this->request->cookies->get($name);

        // Decode if encrypted
        if ($this->config('cookies.encrypt')) {
            $value = \Slim\Http\Util::decodeSecureCookie(
                $value,
                $this->config('cookies.secret_key'),
                $this->config('cookies.cipher'),
                $this->config('cookies.cipher_mode')
            );
            if ($value === false && $deleteIfInvalid) {
                $this->deleteCookie($name);
            }
        }

        return $value;
    }

    /**
     * DEPRECATION WARNING! Use `setCookie` with the `cookies.encrypt` app setting set to `true`.
     *
     * Set encrypted HTTP cookie
     *
     * @param string    $name       The cookie name
     * @param mixed     $value      The cookie value
     * @param mixed     $expires    The duration of the cookie;
     *                                  If integer, should be UNIX timestamp;
     *                                  If string, converted to UNIX timestamp with `strtotime`;
     * @param string    $path       The path on the server in which the cookie will be available on
     * @param string    $domain     The domain that the cookie is available to
     * @param bool      $secure     Indicates that the cookie should only be transmitted over a secure
     *                              HTTPS connection from the client
     * @param  bool     $httponly   When TRUE the cookie will be made accessible only through the HTTP protocol
     */
    public function setEncryptedCookie($name, $value, $expires = null, $path = null, $domain = null, $secure = false, $httponly = false)
    {
        $this->setCookie($name, $value, $expires, $path, $domain, $secure, $httponly);
    }

    /**
     * DEPRECATION WARNING! Use `getCookie` with the `cookies.encrypt` app setting set to `true`.
     *
     * Get value of encrypted HTTP cookie
     *
     * Return the value of an encrypted cookie from the current HTTP request,
     * or return NULL if cookie does not exist. Encrypted cookies created during
     * the current request will not be available until the next request.
     *
     * @param  string       $name
     * @param  bool         $deleteIfInvalid
     * @return string|bool
     */
    public function getEncryptedCookie($name, $deleteIfInvalid = true)
    {
        return $this->getCookie($name, $deleteIfInvalid);
    }

    /**
     * Delete HTTP cookie (encrypted or unencrypted)
     *
     * Remove a Cookie from the client. This method will overwrite an existing Cookie
     * with a new, empty, auto-expiring Cookie. This method's arguments must match
     * the original Cookie's respective arguments for the original Cookie to be
     * removed. If any of this method's arguments are omitted or set to NULL, the
     * default Cookie setting values (set during Slim::init) will be used instead.
     *
     * @param string    $name       The cookie name
     * @param string    $path       The path on the server in which the cookie will be available on
     * @param string    $domain     The domain that the cookie is available to
     * @param bool      $secure     Indicates that the cookie should only be transmitted over a secure
     *                              HTTPS connection from the client
     * @param  bool     $httponly   When TRUE the cookie will be made accessible only through the HTTP protocol
     */
    public function deleteCookie($name, $path = null, $domain = null, $secure = null, $httponly = null)
    {
        $settings = array(
            'domain' => is_null($domain) ? $this->config('cookies.domain') : $domain,
            'path' => is_null($path) ? $this->config('cookies.path') : $path,
            'secure' => is_null($secure) ? $this->config('cookies.secure') : $secure,
            'httponly' => is_null($httponly) ? $this->config('cookies.httponly') : $httponly
        );
        $this->response->cookies->remove($name, $settings);
    }

    /********************************************************************************
    * Helper Methods
    *******************************************************************************/

    /**
     * Get the absolute path to this Slim application's root directory
     *
     * This method returns the absolute path to the Slim application's
     * directory. If the Slim application is installed in a public-accessible
     * sub-directory, the sub-directory path will be included. This method
     * will always return an absolute path WITH a trailing slash.
     *
     * @return string
     */
    public function root()
    {
        return rtrim($_SERVER['DOCUMENT_ROOT'], '/') . rtrim($this->request->getRootUri(), '/') . '/';
    }

    /**
     * Clean current output buffer
     */
    protected function cleanBuffer()
    {
        if (ob_get_level() !== 0) {
            ob_clean();
        }
    }

    /**
     * Stop
     *
     * The thrown exception will be caught in application's `call()` method
     * and the response will be sent as is to the HTTP client.
     *
     * @throws \Slim\Exception\Stop
     */
    public function stop()
    {
        throw new \Slim\Exception\Stop();
    }

    /**
     * Halt
     *
     * Stop the application and immediately send the response with a
     * specific status and body to the HTTP client. This may send any
     * type of response: info, success, redirect, client error, or server error.
     * If you need to render a template AND customize the response status,
     * use the application's `render()` method instead.
     *
     * @param  int      $status     The HTTP response status
     * @param  string   $message    The HTTP response body
     */
    public function halt($status, $message = '')
    {
        $this->cleanBuffer();
        $this->response->status($status);
        $this->response->body($message);
        $this->stop();
    }

    /**
     * Pass
     *
     * The thrown exception is caught in the application's `call()` method causing
     * the router's current iteration to stop and continue to the subsequent route if available.
     * If no subsequent matching routes are found, a 404 response will be sent to the client.
     *
     * @throws \Slim\Exception\Pass
     */
    public function pass()
    {
        $this->cleanBuffer();
        throw new \Slim\Exception\Pass();
    }

    /**
     * Set the HTTP response Content-Type
     * @param  string   $type   The Content-Type for the Response (ie. text/html)
     */
    public function contentType($type)
    {
        $this->response->headers->set('Content-Type', $type);
    }

    /**
     * Set the HTTP response status code
     * @param  int      $code     The HTTP response status code
     */
    public function status($code)
    {
        $this->response->setStatus($code);
    }

    /**
     * Get the URL for a named route
     * @param  string               $name       The route name
     * @param  array                $params     Associative array of URL parameters and replacement values
     * @throws \RuntimeException    If named route does not exist
     * @return string
     */
    public function urlFor($name, $params = array())
    {
        return $this->request->getRootUri() . $this->router->urlFor($name, $params);
    }

    /**
     * Redirect
     *
     * This method immediately redirects to a new URL. By default,
     * this issues a 302 Found response; this is considered the default
     * generic redirect response. You may also specify another valid
     * 3xx status code if you want. This method will automatically set the
     * HTTP Location header for you using the URL parameter.
     *
     * @param  string   $url        The destination URL
     * @param  int      $status     The HTTP redirect status code (optional)
     */
    public function redirect($url, $status = 302)
    {
        $this->response->redirect($url, $status);
        $this->halt($status);
    }

    /********************************************************************************
    * Flash Messages
    *******************************************************************************/

    /**
     * Set flash message for subsequent request
     * @param  string   $key
     * @param  mixed    $value
     */
    public function flash($key, $value)
    {
        if (isset($this->environment['slim.flash'])) {
            $this->environment['slim.flash']->set($key, $value);
        }
    }

    /**
     * Set flash message for current request
     * @param  string   $key
     * @param  mixed    $value
     */
    public function flashNow($key, $value)
    {
        if (isset($this->environment['slim.flash'])) {
            $this->environment['slim.flash']->now($key, $value);
        }
    }

    /**
     * Keep flash messages from previous request for subsequent request
     */
    public function flashKeep()
    {
        if (isset($this->environment['slim.flash'])) {
            $this->environment['slim.flash']->keep();
        }
    }

    /********************************************************************************
    * Hooks
    *******************************************************************************/

    /**
     * Assign hook
     * @param  string   $name       The hook name
     * @param  mixed    $callable   A callable object
     * @param  int      $priority   The hook priority; 0 = high, 10 = low
     */
    public function hook($name, $callable, $priority = 10)
    {
        if (!isset($this->hooks[$name])) {
            $this->hooks[$name] = array(array());
        }
        if (is_callable($callable)) {
            $this->hooks[$name][(int) $priority][] = $callable;
        }
    }

    /**
     * Invoke hook
     * @param  string   $name       The hook name
     * @param  mixed    $hookArg    (Optional) Argument for hooked functions
     */
    public function applyHook($name, $hookArg = null)
    {
        if (!isset($this->hooks[$name])) {
            $this->hooks[$name] = array(array());
        }
        if (!empty($this->hooks[$name])) {
            // Sort by priority, low to high, if there's more than one priority
            if (count($this->hooks[$name]) > 1) {
                ksort($this->hooks[$name]);
            }
            foreach ($this->hooks[$name] as $priority) {
                if (!empty($priority)) {
                    foreach ($priority as $callable) {
                        call_user_func($callable, $hookArg);
                    }
                }
            }
        }
    }

    /**
     * Get hook listeners
     *
     * Return an array of registered hooks. If `$name` is a valid
     * hook name, only the listeners attached to that hook are returned.
     * Else, all listeners are returned as an associative array whose
     * keys are hook names and whose values are arrays of listeners.
     *
     * @param  string     $name     A hook name (Optional)
     * @return array|null
     */
    public function getHooks($name = null)
    {
        if (!is_null($name)) {
            return isset($this->hooks[(string) $name]) ? $this->hooks[(string) $name] : null;
        } else {
            return $this->hooks;
        }
    }

    /**
     * Clear hook listeners
     *
     * Clear all listeners for all hooks. If `$name` is
     * a valid hook name, only the listeners attached
     * to that hook will be cleared.
     *
     * @param  string   $name   A hook name (Optional)
     */
    public function clearHooks($name = null)
    {
        if (!is_null($name) && isset($this->hooks[(string) $name])) {
            $this->hooks[(string) $name] = array(array());
        } else {
            foreach ($this->hooks as $key => $value) {
                $this->hooks[$key] = array(array());
            }
        }
    }

    /********************************************************************************
    * Middleware
    *******************************************************************************/

    /**
     * Add middleware
     *
     * This method prepends new middleware to the application middleware stack.
     * The argument must be an instance that subclasses Slim_Middleware.
     *
     * @param \Slim\Middleware
     */
    public function add(\Slim\Middleware $newMiddleware)
    {
        $newMiddleware->setApplication($this);
        $newMiddleware->setNextMiddleware($this->middleware[0]);
        array_unshift($this->middleware, $newMiddleware);
    }

    /********************************************************************************
    * Runner
    *******************************************************************************/

    /**
     * Run
     *
     * This method invokes the middleware stack, including the core Slim application;
     * the result is an array of HTTP status, header, and body. These three items
     * are returned to the HTTP client.
     */
    public function run()
    {
        set_error_handler(array('\Slim\Slim', 'handleErrors'));

<<<<<<< HEAD
        // Add final middlewares
        if ($this->settings['session.enabled'] === true) {
            $this->add(new \Slim\Middleware\Session());
        }
        $this->add(new \Slim\Middleware\PrettyExceptions());
        $this->add(new \Slim\Middleware\MethodOverride());
=======
        //Apply final outer middleware layers
        if($this->config('debug')){
        	//Apply pretty exceptions only in debug to avoid accidental information leakage in production
        	$this->add(new \Slim\Middleware\PrettyExceptions());
        }
>>>>>>> 2e540cc3

        // Invoke middleware and application stack
        $this->middleware[0]->call();

        // Fetch status, header, and body
        list($status, $headers, $body) = $this->response->finalize();

        // Serialize cookies (with optional encryption)
        \Slim\Http\Util::serializeCookies($headers, $this->response->cookies, $this->settings);

        //Send headers
        if (headers_sent() === false) {
            //Send status
            if (strpos(PHP_SAPI, 'cgi') === 0) {
                header(sprintf('Status: %s', \Slim\Http\Response::getMessageForCode($status)));
            } else {
                header(sprintf('HTTP/%s %s', $this->config('http.version'), \Slim\Http\Response::getMessageForCode($status)));
            }

            //Send headers
            foreach ($headers as $name => $value) {
                $hValues = explode("\n", $value);
                foreach ($hValues as $hVal) {
                    header("$name: $hVal", false);
                }
            }
        }

        //Send body
        echo $body;

        restore_error_handler();
    }

    /**
     * Call
     *
     * This method finds and iterates all route objects that match the current request URI.
     */
    public function call()
    {
        try {
            $this->view->setData('flash', $this->flash);
            $this->applyHook('slim.before');
            ob_start();
            $this->applyHook('slim.before.router');
            $dispatched = false;
            $matchedRoutes = $this->router->getMatchedRoutes($this->request->getMethod(), $this->request->getResourceUri());
            foreach ($matchedRoutes as $route) {
                try {
                    $this->applyHook('slim.before.dispatch');
                    $dispatched = $route->dispatch();
                    $this->applyHook('slim.after.dispatch');
                    if ($dispatched) {
                        break;
                    }
                } catch (\Slim\Exception\Pass $e) {
                    continue;
                }
            }
            if (!$dispatched) {
                $this->notFound();
            }
            $this->applyHook('slim.after.router');
            $this->stop();
        } catch (\Slim\Exception\Stop $e) {
            $this->response()->write(ob_get_clean());
            $this->applyHook('slim.after');
        } catch (\Exception $e) {
            if ($this->config('debug')) {
                throw $e;
            } else {
                try {
                    $this->error($e);
                } catch (\Slim\Exception\Stop $e) {
                    // Do nothing
                }
            }
        }
    }

    /********************************************************************************
    * Error Handling and Debugging
    *******************************************************************************/

    /**
     * Convert errors into ErrorException objects
     *
     * This method catches PHP errors and converts them into \ErrorException objects;
     * these \ErrorException objects are then thrown and caught by Slim's
     * built-in or custom error handlers.
     *
     * @param  int            $errno   The numeric type of the Error
     * @param  string         $errstr  The error message
     * @param  string         $errfile The absolute path to the affected file
     * @param  int            $errline The line number of the error in the affected file
     * @return bool
     * @throws \ErrorException
     */
    public static function handleErrors($errno, $errstr = '', $errfile = '', $errline = '')
    {
        if (!($errno & error_reporting())) {
            return;
        }

        throw new \ErrorException($errstr, $errno, 0, $errfile, $errline);
    }

    /**
     * Generate diagnostic template markup
     *
     * This method accepts a title and body content to generate an HTML document layout.
     *
     * @param  string   $title  The title of the HTML template
     * @param  string   $body   The body content of the HTML template
     * @return string
     */
    protected static function generateTemplateMarkup($title, $body)
    {
        return sprintf("<html><head><title>%s</title><style>body{margin:0;padding:30px;font:12px/1.5 Helvetica,Arial,Verdana,sans-serif;}h1{margin:0;font-size:48px;font-weight:normal;line-height:48px;}strong{display:inline-block;width:65px;}</style></head><body><h1>%s</h1>%s</body></html>", $title, $title, $body);
    }

    /**
     * Default Not Found handler
     */
    protected function defaultNotFound()
    {
        echo static::generateTemplateMarkup('404 Page Not Found', '<p>The page you are looking for could not be found. Check the address bar to ensure your URL is spelled correctly. If all else fails, you can visit our home page at the link below.</p><a href="' . $this->request->getRootUri() . '/">Visit the Home Page</a>');
    }

    /**
     * Default Error handler
     */
    protected function defaultError($e)
    {
        $this->getLog()->error($e);
        echo self::generateTemplateMarkup('Error', '<p>A website error has occured. The website administrator has been notified of the issue. Sorry for the temporary inconvenience.</p>');
    }
}<|MERGE_RESOLUTION|>--- conflicted
+++ resolved
@@ -238,11 +238,11 @@
     {
         $this->container[$name] = $value;
     }
-    
+
     public function __isset($name){
     	return isset($this->container[$name]);
     }
-  
+
     public function __unset($name){
     	unset($this->container[$name]);
     }
@@ -1254,20 +1254,11 @@
     {
         set_error_handler(array('\Slim\Slim', 'handleErrors'));
 
-<<<<<<< HEAD
-        // Add final middlewares
-        if ($this->settings['session.enabled'] === true) {
-            $this->add(new \Slim\Middleware\Session());
-        }
-        $this->add(new \Slim\Middleware\PrettyExceptions());
-        $this->add(new \Slim\Middleware\MethodOverride());
-=======
         //Apply final outer middleware layers
         if($this->config('debug')){
         	//Apply pretty exceptions only in debug to avoid accidental information leakage in production
         	$this->add(new \Slim\Middleware\PrettyExceptions());
         }
->>>>>>> 2e540cc3
 
         // Invoke middleware and application stack
         $this->middleware[0]->call();
