<?php
/**
 * Slim - a micro PHP 5 framework
 *
 * @author      Josh Lockhart <info@slimframework.com>
 * @copyright   2011 Josh Lockhart
 * @link        http://www.slimframework.com
 * @license     http://www.slimframework.com/license
 * @version     2.2.0
 * @package     Slim
 *
 * MIT LICENSE
 *
 * Permission is hereby granted, free of charge, to any person obtaining
 * a copy of this software and associated documentation files (the
 * "Software"), to deal in the Software without restriction, including
 * without limitation the rights to use, copy, modify, merge, publish,
 * distribute, sublicense, and/or sell copies of the Software, and to
 * permit persons to whom the Software is furnished to do so, subject to
 * the following conditions:
 *
 * The above copyright notice and this permission notice shall be
 * included in all copies or substantial portions of the Software.
 *
 * THE SOFTWARE IS PROVIDED "AS IS", WITHOUT WARRANTY OF ANY KIND,
 * EXPRESS OR IMPLIED, INCLUDING BUT NOT LIMITED TO THE WARRANTIES OF
 * MERCHANTABILITY, FITNESS FOR A PARTICULAR PURPOSE AND
 * NONINFRINGEMENT. IN NO EVENT SHALL THE AUTHORS OR COPYRIGHT HOLDERS BE
 * LIABLE FOR ANY CLAIM, DAMAGES OR OTHER LIABILITY, WHETHER IN AN ACTION
 * OF CONTRACT, TORT OR OTHERWISE, ARISING FROM, OUT OF OR IN CONNECTION
 * WITH THE SOFTWARE OR THE USE OR OTHER DEALINGS IN THE SOFTWARE.
 */
namespace Slim;

// Ensure mcrypt constants are defined even if mcrypt extension is not loaded
if (!extension_loaded('mcrypt')) {
    define('MCRYPT_MODE_CBC', 0);
    define('MCRYPT_RIJNDAEL_256', 0);
}

/**
 * Slim
 * @package Slim
 * @author  Josh Lockhart
 * @since   1.0.0
 */
class Slim
{
    /**
     * @const string
     */
    const VERSION = '2.2.0';

    /**
     * @var array[\Slim]
     */
    protected static $apps = array();

    /**
     * @var string
     */
    protected $name;

    /**
     * @var array
     */
    protected $environment;

    /**
     * @var \Slim\Http\Request
     */
    public $request;

    /**
     * @var \Slim\Http\Response
     */
    public $response;

    /**
     * @var \Slim\Router
     */
    public $router;

    /**
     * @var \Slim\View
     */
    public $view;

    /**
     * @var array
     */
    protected $settings;

    /**
     * @var string
     */
    protected $mode;

    /**
     * @var array
     */
    protected $middleware;

    /**
     * @var mixed Callable to be invoked if application error
     */
    protected $error;

    /**
     * @var mixed Callable to be invoked if no matching routes are found
     */
    protected $notFound;

    /**
     * @var array
     */
    protected $hooks = array(
        'slim.before' => array(array()),
        'slim.before.router' => array(array()),
        'slim.before.dispatch' => array(array()),
        'slim.after.dispatch' => array(array()),
        'slim.after.router' => array(array()),
        'slim.after' => array(array())
    );

    /********************************************************************************
    * PSR-0 Autoloader
    *
    * Do not use if you are using Composer to autoload dependencies.
    *******************************************************************************/

    /**
     * Slim PSR-0 autoloader
     */
    public static function autoload($className)
    {
        $thisClass = str_replace(__NAMESPACE__.'\\', '', __CLASS__);

        $baseDir = __DIR__;

        if (substr($baseDir, -strlen($thisClass)) === $thisClass) {
            $baseDir = substr($baseDir, 0, -strlen($thisClass));
        }

        $className = ltrim($className, '\\');
        $fileName  = $baseDir;
        $namespace = '';
        if ($lastNsPos = strripos($className, '\\')) {
            $namespace = substr($className, 0, $lastNsPos);
            $className = substr($className, $lastNsPos + 1);
            $fileName  .= str_replace('\\', DIRECTORY_SEPARATOR, $namespace) . DIRECTORY_SEPARATOR;
        }
        $fileName .= str_replace('_', DIRECTORY_SEPARATOR, $className) . '.php';

        if (file_exists($fileName)) {
            require $fileName;
        }
    }

    /**
     * Register Slim's PSR-0 autoloader
     */
    public static function registerAutoloader()
    {
        spl_autoload_register(__NAMESPACE__ . "\\Slim::autoload");
    }

    /********************************************************************************
    * Instantiation and Configuration
    *******************************************************************************/

    /**
     * Constructor
     * @param  array $userSettings Associative array of application settings
     */
    public function __construct($userSettings = array())
    {
        // Setup Slim application
        $this->settings = array_merge(static::getDefaultSettings(), $userSettings);
        $this->environment = \Slim\Environment::getInstance();
        $this->request = new \Slim\Http\Request($this->environment);
        $this->response = new \Slim\Http\Response();
        $this->router = new \Slim\Router();
        $this->middleware = array($this);
        $this->add(new \Slim\Middleware\Flash());
        $this->add(new \Slim\Middleware\MethodOverride());

        // Determine application mode
        $this->getMode();

        // Setup view
        $this->view($this->config('view'));

        // Make default if first instance
        if (is_null(static::getInstance())) {
            $this->setName('default');
        }

        // Set default logger that writes to stderr (may be overridden with middleware)
        $logWriter = $this->config('log.writer');
        if (!$logWriter) {
            $logWriter = new \Slim\LogWriter($this->environment['slim.errors']);
        }
        $log = new \Slim\Log($logWriter);
        $log->setEnabled($this->config('log.enabled'));
        $log->setLevel($this->config('log.level'));
        $this->environment['slim.log'] = $log;
    }

    /**
     * Get application instance by name
     * @param  string    $name The name of the Slim application
     * @return \Slim|null
     */
    public static function getInstance($name = 'default')
    {
        return isset(static::$apps[$name]) ? static::$apps[$name] : null;
    }

    /**
     * Set Slim application name
     * @param  string $name The name of this Slim application
     */
    public function setName($name)
    {
        $this->name = $name;
        static::$apps[$name] = $this;
    }

    /**
     * Get Slim application name
     * @return string|null
     */
    public function getName()
    {
        return $this->name;
    }

    /**
     * Get default application settings
     * @return array
     */
    public static function getDefaultSettings()
    {
        return array(
            // Application
            'mode' => 'development',
            // Debugging
            'debug' => true,
            // Logging
            'log.writer' => null,
            'log.level' => \Slim\Log::DEBUG,
            'log.enabled' => true,
            // View
            'templates.path' => './templates',
            'view' => '\Slim\View',
            // Cookies
            'cookies.encrypt' => false,
            'cookies.lifetime' => '20 minutes',
            'cookies.path' => '/',
            'cookies.domain' => null,
            'cookies.secure' => false,
            'cookies.httponly' => false,
            // Encryption
            'cookies.secret_key' => 'CHANGE_ME',
            'cookies.cipher' => MCRYPT_RIJNDAEL_256,
            'cookies.cipher_mode' => MCRYPT_MODE_CBC,
            // HTTP
            'http.version' => '1.1'
        );
    }

    /**
     * Configure Slim Settings
     *
     * This method defines application settings and acts as a setter and a getter.
     *
     * If only one argument is specified and that argument is a string, the value
     * of the setting identified by the first argument will be returned, or NULL if
     * that setting does not exist.
     *
     * If only one argument is specified and that argument is an associative array,
     * the array will be merged into the existing application settings.
     *
     * If two arguments are provided, the first argument is the name of the setting
     * to be created or updated, and the second argument is the setting value.
     *
     * @param  string|array $name  If a string, the name of the setting to set or retrieve. Else an associated array of setting names and values
     * @param  mixed        $value If name is a string, the value of the setting identified by $name
     * @return mixed        The value of a setting if only one argument is a string
     */
    public function config($name, $value = null)
    {
        if (func_num_args() === 1) {
            if (is_array($name)) {
                $this->settings = array_merge($this->settings, $name);
            } else {
                return isset($this->settings[$name]) ? $this->settings[$name] : null;
            }
        } else {
            $this->settings[$name] = $value;
        }
    }

    /********************************************************************************
    * Application Modes
    *******************************************************************************/

    /**
     * Get application mode
     *
     * This method determines the application mode. It first inspects the $_ENV
     * superglobal for key `SLIM_MODE`. If that is not found, it queries
     * the `getenv` function. Else, it uses the application `mode` setting.
     *
     * @return string
     */
    public function getMode()
    {
        if (!isset($this->mode)) {
            if (isset($_ENV['SLIM_MODE'])) {
                $this->mode = $_ENV['SLIM_MODE'];
            } else {
                $envMode = getenv('SLIM_MODE');
                if ($envMode !== false) {
                    $this->mode = $envMode;
                } else {
                    $this->mode = $this->config('mode');
                }
            }
        }

        return $this->mode;
    }

    /**
     * Configure Slim for a given mode
     *
     * This method will immediately invoke the callable if
     * the specified mode matches the current application mode.
     * Otherwise, the callable is ignored. This should be called
     * only _after_ you initialize your Slim app.
     *
     * @param  string $mode
     * @param  mixed  $callable
     * @return void
     */
    public function configureMode($mode, $callable)
    {
        if ($mode === $this->getMode() && is_callable($callable)) {
            call_user_func($callable);
        }
    }

    /********************************************************************************
    * Logging
    *******************************************************************************/

    /**
     * Get application log
     * @return \Slim\Log
     */
    public function getLog()
    {
        return $this->environment['slim.log'];
    }

    /********************************************************************************
    * Routing
    *******************************************************************************/

    /**
     * Add GET|POST|PUT|DELETE route
     *
     * Adds a new route to the router with associated callable. This
     * route will only be invoked when the HTTP request's method matches
     * this route's method.
     *
     * ARGUMENTS:
     *
     * First:       string  The URL pattern (REQUIRED)
     * In-Between:  mixed   Anything that returns TRUE for `is_callable` (OPTIONAL)
     * Last:        mixed   Anything that returns TRUE for `is_callable` (REQUIRED)
     *
     * The first argument is required and must always be the
     * route pattern (ie. '/books/:id').
     *
     * The last argument is required and must always be the callable object
     * to be invoked when the route matches an HTTP request.
     *
     * You may also provide an unlimited number of in-between arguments;
     * each interior argument must be callable and will be invoked in the
     * order specified before the route's callable is invoked.
     *
     * USAGE:
     *
     * Slim::get('/foo'[, middleware, middleware, ...], callable);
     *
     * @param   array (See notes above)
     * @return  \Slim\Route
     */
    protected function mapRoute($args)
    {
        $pattern = array_shift($args);
        $callable = array_pop($args);
        $route = $this->router->map($pattern, $callable);
        if (count($args) > 0) {
            $route->setMiddleware($args);
        }

        return $route;
    }

    /**
     * Add generic route without associated HTTP method
     * @see    mapRoute()
     * @return \Slim\Route
     */
    public function map()
    {
        $args = func_get_args();

        return $this->mapRoute($args);
    }

    /**
     * Add GET route
     * @see    mapRoute()
     * @return \Slim\Route
     */
    public function get()
    {
        $args = func_get_args();

        return $this->mapRoute($args)->via(\Slim\Http\Request::METHOD_GET, \Slim\Http\Request::METHOD_HEAD);
    }

    /**
     * Add POST route
     * @see    mapRoute()
     * @return \Slim\Route
     */
    public function post()
    {
        $args = func_get_args();

        return $this->mapRoute($args)->via(\Slim\Http\Request::METHOD_POST);
    }

    /**
     * Add PUT route
     * @see    mapRoute()
     * @return \Slim\Route
     */
    public function put()
    {
        $args = func_get_args();

        return $this->mapRoute($args)->via(\Slim\Http\Request::METHOD_PUT);
    }

    /**
     * Add DELETE route
     * @see    mapRoute()
     * @return \Slim\Route
     */
    public function delete()
    {
        $args = func_get_args();

        return $this->mapRoute($args)->via(\Slim\Http\Request::METHOD_DELETE);
    }

    /**
     * Add OPTIONS route
     * @see    mapRoute()
     * @return \Slim\Route
     */
    public function options()
    {
        $args = func_get_args();

        return $this->mapRoute($args)->via(\Slim\Http\Request::METHOD_OPTIONS);
    }

    /**
<<<<<<< HEAD
     * Route Groups
     *
     * This method accepts a route pattern and a callback all Route
     * declarations in the callback will be prepended by the group(s)
     * that it is in
     *
     * Accepts the same paramters as a standard route so:
     * (pattern, middleware1, middleware2, ..., $callback)
     */

    public function group()
    {
        $args = func_get_args();
        $pattern = array_shift($args);
        $callable = array_pop($args);
        $this->router->pushGroup($pattern, $args);
        if (is_callable($callable)) {
            call_user_func($callable);
        }
        $this->router->popGroup();
=======
     * Add route for any HTTP method
     * @see    mapRoute()
     * @return \Slim\Route
     */
    public function any()
    {
        $args = func_get_args();

        return $this->mapRoute($args)->via("ANY");
>>>>>>> e8b708e0
    }

    /**
     * Not Found Handler
     *
     * This method defines or invokes the application-wide Not Found handler.
     * There are two contexts in which this method may be invoked:
     *
     * 1. When declaring the handler:
     *
     * If the $callable parameter is not null and is callable, this
     * method will register the callable to be invoked when no
     * routes match the current HTTP request. It WILL NOT invoke the callable.
     *
     * 2. When invoking the handler:
     *
     * If the $callable parameter is null, Slim assumes you want
     * to invoke an already-registered handler. If the handler has been
     * registered and is callable, it is invoked and sends a 404 HTTP Response
     * whose body is the output of the Not Found handler.
     *
     * @param  mixed $callable Anything that returns true for is_callable()
     */
    public function notFound( $callable = null ) {
        if ( is_callable($callable) ) {
            $this->notFound = $callable;
        } else {
            ob_start();
            if ( is_callable($this->notFound) ) {
                call_user_func($this->notFound);
            } else {
                call_user_func(array($this, 'defaultNotFound'));
            }
            $this->halt(404, ob_get_clean());
        }
    }

    /**
     * Error Handler
     *
     * This method defines or invokes the application-wide Error handler.
     * There are two contexts in which this method may be invoked:
     *
     * 1. When declaring the handler:
     *
     * If the $argument parameter is callable, this
     * method will register the callable to be invoked when an uncaught
     * Exception is detected, or when otherwise explicitly invoked.
     * The handler WILL NOT be invoked in this context.
     *
     * 2. When invoking the handler:
     *
     * If the $argument parameter is not callable, Slim assumes you want
     * to invoke an already-registered handler. If the handler has been
     * registered and is callable, it is invoked and passed the caught Exception
     * as its one and only argument. The error handler's output is captured
     * into an output buffer and sent as the body of a 500 HTTP Response.
     *
     * @param  mixed $argument Callable|\Exception
     */
    public function error($argument = null)
    {
        if (is_callable($argument)) {
            //Register error handler
            $this->error = $argument;
        } else {
            //Invoke error handler
            $this->response->status(500);
            $this->response->body('');
            $this->response->write($this->callErrorHandler($argument));
            $this->stop();
        }
    }

    /**
     * Call error handler
     *
     * This will invoke the custom or default error handler
     * and RETURN its output.
     *
     * @param  \Exception|null $argument
     * @return string
     */
    protected function callErrorHandler($argument = null)
    {
        ob_start();
        if ( is_callable($this->error) ) {
            call_user_func_array($this->error, array($argument));
        } else {
            call_user_func_array(array($this, 'defaultError'), array($argument));
        }

        return ob_get_clean();
    }

    /********************************************************************************
    * Application Accessors
    *******************************************************************************/

    /**
     * Get a reference to the Environment object
     * @return \Slim\Environment
     */
    public function environment()
    {
        return $this->environment;
    }

    /**
     * Get the Request object
     * @return \Slim\Http\Request
     */
    public function request()
    {
        return $this->request;
    }

    /**
     * Get the Response object
     * @return \Slim\Http\Response
     */
    public function response()
    {
        return $this->response;
    }

    /**
     * Get the Router object
     * @return \Slim\Router
     */
    public function router()
    {
        return $this->router;
    }

    /**
     * Get and/or set the View
     *
     * This method declares the View to be used by the Slim application.
     * If the argument is a string, Slim will instantiate a new object
     * of the same class. If the argument is an instance of View or a subclass
     * of View, Slim will use the argument as the View.
     *
     * If a View already exists and this method is called to create a
     * new View, data already set in the existing View will be
     * transferred to the new View.
     *
     * @param  string|\Slim\View $viewClass The name or instance of a \Slim\View subclass
     * @return \Slim\View
     */
    public function view($viewClass = null)
    {
        if (!is_null($viewClass)) {
            $existingData = is_null($this->view) ? array() : $this->view->getData();
            if ($viewClass instanceOf \Slim\View) {
                $this->view = $viewClass;
            } else {
                $this->view = new $viewClass();
            }
            $this->view->appendData($existingData);
            $this->view->setTemplatesDirectory($this->config('templates.path'));
        }

        return $this->view;
    }

    /********************************************************************************
    * Rendering
    *******************************************************************************/

    /**
     * Render a template
     *
     * Call this method within a GET, POST, PUT, DELETE, NOT FOUND, or ERROR
     * callable to render a template whose output is appended to the
     * current HTTP response body. How the template is rendered is
     * delegated to the current View.
     *
     * @param  string $template The name of the template passed into the view's render() method
     * @param  array  $data     Associative array of data made available to the view
     * @param  int    $status   The HTTP response status code to use (optional)
     */
    public function render($template, $data = array(), $status = null)
    {
        if (!is_null($status)) {
            $this->response->status($status);
        }
        $this->view->setTemplatesDirectory($this->config('templates.path'));
        $this->view->appendData($data);
        $this->view->display($template);
    }

    /********************************************************************************
    * HTTP Caching
    *******************************************************************************/

    /**
     * Set Last-Modified HTTP Response Header
     *
     * Set the HTTP 'Last-Modified' header and stop if a conditional
     * GET request's `If-Modified-Since` header matches the last modified time
     * of the resource. The `time` argument is a UNIX timestamp integer value.
     * When the current request includes an 'If-Modified-Since' header that
     * matches the specified last modified time, the application will stop
     * and send a '304 Not Modified' response to the client.
     *
     * @param  int                       $time The last modified UNIX timestamp
     * @throws \InvalidArgumentException If provided timestamp is not an integer
     */
    public function lastModified($time)
    {
        if (is_integer($time)) {
            $this->response->headers->set('Last-Modified', date(DATE_RFC1123, $time));
            if ($time === strtotime($this->request->headers->get('IF_MODIFIED_SINCE'))) {
                $this->halt(304);
            }
        } else {
            throw new \InvalidArgumentException('Slim::lastModified only accepts an integer UNIX timestamp value.');
        }
    }

    /**
     * Set ETag HTTP Response Header
     *
     * Set the etag header and stop if the conditional GET request matches.
     * The `value` argument is a unique identifier for the current resource.
     * The `type` argument indicates whether the etag should be used as a strong or
     * weak cache validator.
     *
     * When the current request includes an 'If-None-Match' header with
     * a matching etag, execution is immediately stopped. If the request
     * method is GET or HEAD, a '304 Not Modified' response is sent.
     *
     * @param  string                    $value The etag value
     * @param  string                    $type  The type of etag to create; either "strong" or "weak"
     * @throws \InvalidArgumentException If provided type is invalid
     */
    public function etag($value, $type = 'strong')
    {
        //Ensure type is correct
        if (!in_array($type, array('strong', 'weak'))) {
            throw new \InvalidArgumentException('Invalid Slim::etag type. Expected "strong" or "weak".');
        }

        //Set etag value
        $value = '"' . $value . '"';
        if ($type === 'weak') $value = 'W/'.$value;
        $this->response['ETag'] = $value;

        //Check conditional GET
        if ($etagsHeader = $this->request->headers->get('IF_NONE_MATCH')) {
            $etags = preg_split('@\s*,\s*@', $etagsHeader);
            if (in_array($value, $etags) || in_array('*', $etags)) {
                $this->halt(304);
            }
        }
    }

    /**
     * Set Expires HTTP response header
     *
     * The `Expires` header tells the HTTP client the time at which
     * the current resource should be considered stale. At that time the HTTP
     * client will send a conditional GET request to the server; the server
     * may return a 200 OK if the resource has changed, else a 304 Not Modified
     * if the resource has not changed. The `Expires` header should be used in
     * conjunction with the `etag()` or `lastModified()` methods above.
     *
     * @param string|int    $time   If string, a time to be parsed by `strtotime()`;
     *                              If int, a UNIX timestamp;
     */
    public function expires($time)
    {
        if (is_string($time)) {
            $time = strtotime($time);
        }
        $this->response->headers->set('Expires', gmdate(DATE_RFC1123, $time));
    }

    /********************************************************************************
    * HTTP Cookies
    *******************************************************************************/

    /**
     * Set HTTP cookie to be sent with the HTTP response
     *
     * @param string     $name      The cookie name
     * @param string     $value     The cookie value
     * @param int|string $time      The duration of the cookie;
     *                                  If integer, should be UNIX timestamp;
     *                                  If string, converted to UNIX timestamp with `strtotime`;
     * @param string     $path      The path on the server in which the cookie will be available on
     * @param string     $domain    The domain that the cookie is available to
     * @param bool       $secure    Indicates that the cookie should only be transmitted over a secure
     *                              HTTPS connection to/from the client
     * @param bool       $httponly  When TRUE the cookie will be made accessible only through the HTTP protocol
     */
    public function setCookie($name, $value, $time = null, $path = null, $domain = null, $secure = null, $httponly = null)
    {
        $this->response->cookies->set($name, array(
            'value' => $value,
            'expires' => is_null($time) ? $this->config('cookies.lifetime') : $time,
            'path' => is_null($path) ? $this->config('cookies.path') : $path,
            'domain' => is_null($domain) ? $this->config('cookies.domain') : $domain,
            'secure' => is_null($secure) ? $this->config('cookies.secure') : $secure,
            'httponly' => is_null($httponly) ? $this->config('cookies.httponly') : $httponly
        ));
    }

    /**
     * Get value of HTTP cookie from the current HTTP request
     *
     * Return the value of a cookie from the current HTTP request,
     * or return NULL if cookie does not exist. Cookies created during
     * the current request will not be available until the next request.
     *
     * @param  string      $name
     * @return string|null
     */
    public function getCookie($name, $deleteIfInvalid = true)
    {
        // Get cookie value
        $value = $this->request->cookies->get($name);

        // Decode if encrypted
        if ($this->config('cookies.encrypt')) {
            $value = \Slim\Http\Util::decodeSecureCookie(
                $value,
                $this->config('cookies.secret_key'),
                $this->config('cookies.cipher'),
                $this->config('cookies.cipher_mode')
            );
            if ($value === false && $deleteIfInvalid) {
                $this->deleteCookie($name);
            }
        }

        return $value;
    }

    /**
     * DEPRECATION WARNING! Use `setCookie` with the `cookies.encrypt` app setting set to `true`.
     *
     * Set encrypted HTTP cookie
     *
     * @param string    $name       The cookie name
     * @param mixed     $value      The cookie value
     * @param mixed     $expires    The duration of the cookie;
     *                                  If integer, should be UNIX timestamp;
     *                                  If string, converted to UNIX timestamp with `strtotime`;
     * @param string    $path       The path on the server in which the cookie will be available on
     * @param string    $domain     The domain that the cookie is available to
     * @param bool      $secure     Indicates that the cookie should only be transmitted over a secure
     *                              HTTPS connection from the client
     * @param  bool     $httponly   When TRUE the cookie will be made accessible only through the HTTP protocol
     */
    public function setEncryptedCookie($name, $value, $expires = null, $path = null, $domain = null, $secure = false, $httponly = false)
    {
        $this->setCookie($name, $value, $expires, $path, $domain, $secure, $httponly);
    }

    /**
     * DEPRECATION WARNING! Use `getCookie` with the `cookies.encrypt` app setting set to `true`.
     *
     * Get value of encrypted HTTP cookie
     *
     * Return the value of an encrypted cookie from the current HTTP request,
     * or return NULL if cookie does not exist. Encrypted cookies created during
     * the current request will not be available until the next request.
     *
     * @param  string       $name
     * @return string|false
     */
    public function getEncryptedCookie($name, $deleteIfInvalid = true)
    {
        return $this->getCookie($name, $deleteIfInvalid);
    }

    /**
     * Delete HTTP cookie (encrypted or unencrypted)
     *
     * Remove a Cookie from the client. This method will overwrite an existing Cookie
     * with a new, empty, auto-expiring Cookie. This method's arguments must match
     * the original Cookie's respective arguments for the original Cookie to be
     * removed. If any of this method's arguments are omitted or set to NULL, the
     * default Cookie setting values (set during Slim::init) will be used instead.
     *
     * @param string    $name       The cookie name
     * @param string    $path       The path on the server in which the cookie will be available on
     * @param string    $domain     The domain that the cookie is available to
     * @param bool      $secure     Indicates that the cookie should only be transmitted over a secure
     *                              HTTPS connection from the client
     * @param  bool     $httponly   When TRUE the cookie will be made accessible only through the HTTP protocol
     */
    public function deleteCookie($name, $path = null, $domain = null, $secure = null, $httponly = null)
    {
        $this->response->cookies->remove($name, array(
            'domain' => is_null($domain) ? $this->config('cookies.domain') : $domain,
            'path' => is_null($path) ? $this->config('cookies.path') : $path,
            'secure' => is_null($secure) ? $this->config('cookies.secure') : $secure,
            'httponly' => is_null($httponly) ? $this->config('cookies.httponly') : $httponly
        ));
    }

    /********************************************************************************
    * Helper Methods
    *******************************************************************************/

    /**
     * Get the absolute path to this Slim application's root directory
     *
     * This method returns the absolute path to the Slim application's
     * directory. If the Slim application is installed in a public-accessible
     * sub-directory, the sub-directory path will be included. This method
     * will always return an absolute path WITH a trailing slash.
     *
     * @return string
     */
    public function root()
    {
        return rtrim($_SERVER['DOCUMENT_ROOT'], '/') . rtrim($this->request->getRootUri(), '/') . '/';
    }

    /**
     * Clean current output buffer
     */
    protected function cleanBuffer()
    {
        if (ob_get_level() !== 0) {
            ob_clean();
        }
    }

    /**
     * Stop
     *
     * The thrown exception will be caught in application's `call()` method
     * and the response will be sent as is to the HTTP client.
     *
     * @throws \Slim\Exception\Stop
     */
    public function stop()
    {
        throw new \Slim\Exception\Stop();
    }

    /**
     * Halt
     *
     * Stop the application and immediately send the response with a
     * specific status and body to the HTTP client. This may send any
     * type of response: info, success, redirect, client error, or server error.
     * If you need to render a template AND customize the response status,
     * use the application's `render()` method instead.
     *
     * @param  int      $status     The HTTP response status
     * @param  string   $message    The HTTP response body
     */
    public function halt($status, $message = '')
    {
        $this->cleanBuffer();
        $this->response->status($status);
        $this->response->body($message);
        $this->stop();
    }

    /**
     * Pass
     *
     * The thrown exception is caught in the application's `call()` method causing
     * the router's current iteration to stop and continue to the subsequent route if available.
     * If no subsequent matching routes are found, a 404 response will be sent to the client.
     *
     * @throws \Slim\Exception\Pass
     */
    public function pass()
    {
        $this->cleanBuffer();
        throw new \Slim\Exception\Pass();
    }

    /**
     * Set the HTTP response Content-Type
     * @param  string   $type   The Content-Type for the Response (ie. text/html)
     */
    public function contentType($type)
    {
        $this->response->headers->set('Content-Type', $type);
    }

    /**
     * Set the HTTP response status code
     * @param  int      $status     The HTTP response status code
     */
    public function status($code)
    {
        $this->response->setStatus($code);
    }

    /**
     * Get the URL for a named route
     * @param  string               $name       The route name
     * @param  array                $params     Associative array of URL parameters and replacement values
     * @throws \RuntimeException    If named route does not exist
     * @return string
     */
    public function urlFor($name, $params = array())
    {
        return $this->request->getRootUri() . $this->router->urlFor($name, $params);
    }

    /**
     * Redirect
     *
     * This method immediately redirects to a new URL. By default,
     * this issues a 302 Found response; this is considered the default
     * generic redirect response. You may also specify another valid
     * 3xx status code if you want. This method will automatically set the
     * HTTP Location header for you using the URL parameter.
     *
     * @param  string   $url        The destination URL
     * @param  int      $status     The HTTP redirect status code (optional)
     */
    public function redirect($url, $status = 302)
    {
        $this->response->redirect($url, $status);
        $this->halt($status);
    }

    /********************************************************************************
    * Flash Messages
    *******************************************************************************/

    /**
     * Set flash message for subsequent request
     * @param  string   $key
     * @param  mixed    $value
     */
    public function flash($key, $value)
    {
        if (isset($this->environment['slim.flash'])) {
            $this->environment['slim.flash']->set($key, $value);
        }
    }

    /**
     * Set flash message for current request
     * @param  string   $key
     * @param  mixed    $value
     */
    public function flashNow($key, $value)
    {
        if (isset($this->environment['slim.flash'])) {
            $this->environment['slim.flash']->now($key, $value);
        }
    }

    /**
     * Keep flash messages from previous request for subsequent request
     */
    public function flashKeep()
    {
        if (isset($this->environment['slim.flash'])) {
            $this->environment['slim.flash']->keep();
        }
    }

    /********************************************************************************
    * Hooks
    *******************************************************************************/

    /**
     * Assign hook
     * @param  string   $name       The hook name
     * @param  mixed    $callable   A callable object
     * @param  int      $priority   The hook priority; 0 = high, 10 = low
     */
    public function hook($name, $callable, $priority = 10)
    {
        if (!isset($this->hooks[$name])) {
            $this->hooks[$name] = array(array());
        }
        if (is_callable($callable)) {
            $this->hooks[$name][(int) $priority][] = $callable;
        }
    }

    /**
     * Invoke hook
     * @param  string   $name       The hook name
     * @param  mixed    $hookArgs   (Optional) Argument for hooked functions
     */
    public function applyHook($name, $hookArg = null)
    {
        if (!isset($this->hooks[$name])) {
            $this->hooks[$name] = array(array());
        }
        if (!empty($this->hooks[$name])) {
            // Sort by priority, low to high, if there's more than one priority
            if (count($this->hooks[$name]) > 1) {
                ksort($this->hooks[$name]);
            }
            foreach ($this->hooks[$name] as $priority) {
                if (!empty($priority)) {
                    foreach ($priority as $callable) {
                        call_user_func($callable, $hookArg);
                    }
                }
            }
        }
    }

    /**
     * Get hook listeners
     *
     * Return an array of registered hooks. If `$name` is a valid
     * hook name, only the listeners attached to that hook are returned.
     * Else, all listeners are returned as an associative array whose
     * keys are hook names and whose values are arrays of listeners.
     *
     * @param  string     $name     A hook name (Optional)
     * @return array|null
     */
    public function getHooks($name = null)
    {
        if (!is_null($name)) {
            return isset($this->hooks[(string) $name]) ? $this->hooks[(string) $name] : null;
        } else {
            return $this->hooks;
        }
    }

    /**
     * Clear hook listeners
     *
     * Clear all listeners for all hooks. If `$name` is
     * a valid hook name, only the listeners attached
     * to that hook will be cleared.
     *
     * @param  string   $name   A hook name (Optional)
     */
    public function clearHooks($name = null)
    {
        if (!is_null($name) && isset($this->hooks[(string) $name])) {
            $this->hooks[(string) $name] = array(array());
        } else {
            foreach ($this->hooks as $key => $value) {
                $this->hooks[$key] = array(array());
            }
        }
    }

    /********************************************************************************
    * Middleware
    *******************************************************************************/

    /**
     * Add middleware
     *
     * This method prepends new middleware to the application middleware stack.
     * The argument must be an instance that subclasses Slim_Middleware.
     *
     * @param \Slim\Middleware
     */
    public function add(\Slim\Middleware $newMiddleware)
    {
        $newMiddleware->setApplication($this);
        $newMiddleware->setNextMiddleware($this->middleware[0]);
        array_unshift($this->middleware, $newMiddleware);
    }

    /********************************************************************************
    * Runner
    *******************************************************************************/

    /**
     * Run
     *
     * This method invokes the middleware stack, including the core Slim application;
     * the result is an array of HTTP status, header, and body. These three items
     * are returned to the HTTP client.
     */
    public function run()
    {
        set_error_handler(array('\Slim\Slim', 'handleErrors'));

        //Apply final outer middleware layers
        $this->add(new \Slim\Middleware\PrettyExceptions());

        //Invoke middleware and application stack
        $this->middleware[0]->call();

        //Fetch status, header, and body
        list($status, $headers, $body) = $this->response->finalize();

        // Serialize cookies (with optional encryption)
        \Slim\Http\Util::serializeCookies($headers, $this->response->cookies, $this->settings);

        //Send headers
        if (headers_sent() === false) {
            //Send status
            if (strpos(PHP_SAPI, 'cgi') === 0) {
                header(sprintf('Status: %s', \Slim\Http\Response::getMessageForCode($status)));
            } else {
                header(sprintf('HTTP/%s %s', $this->config('http.version'), \Slim\Http\Response::getMessageForCode($status)));
            }

            //Send headers
            foreach ($headers as $name => $value) {
                $hValues = explode("\n", $value);
                foreach ($hValues as $hVal) {
                    header("$name: $hVal", false);
                }
            }
        }

        //Send body
        echo $body;

        restore_error_handler();
    }

    /**
     * Call
     *
     * This method finds and iterates all route objects that match the current request URI.
     */
    public function call()
    {
        try {
            if (isset($this->environment['slim.flash'])) {
                $this->view()->setData('flash', $this->environment['slim.flash']);
            }
            $this->applyHook('slim.before');
            ob_start();
            $this->applyHook('slim.before.router');
            $dispatched = false;
            $matchedRoutes = $this->router->getMatchedRoutes($this->request->getMethod(), $this->request->getResourceUri());
            foreach ($matchedRoutes as $route) {
                try {
                    $this->applyHook('slim.before.dispatch');
                    $dispatched = $this->router->dispatch($route);
                    $this->applyHook('slim.after.dispatch');
                    if ($dispatched) {
                        break;
                    }
                } catch (\Slim\Exception\Pass $e) {
                    continue;
                }
            }
            if (!$dispatched) {
               $this->notFound();
            }
            $this->applyHook('slim.after.router');
            $this->stop();
        } catch (\Slim\Exception\Stop $e) {
            $this->response()->write(ob_get_clean());
            $this->applyHook('slim.after');
        } catch (\Exception $e) {
            if ($this->config('debug')) {
                throw $e;
            } else {
                try {
                    $this->error($e);
                } catch (\Slim\Exception\Stop $e) {
                    // Do nothing
                }
            }
        }
    }

    /********************************************************************************
    * Error Handling and Debugging
    *******************************************************************************/

    /**
     * Convert errors into ErrorException objects
     *
     * This method catches PHP errors and converts them into \ErrorException objects;
     * these \ErrorException objects are then thrown and caught by Slim's
     * built-in or custom error handlers.
     *
     * @param  int            $errno   The numeric type of the Error
     * @param  string         $errstr  The error message
     * @param  string         $errfile The absolute path to the affected file
     * @param  int            $errline The line number of the error in the affected file
     * @return true
     * @throws \ErrorException
     */
    public static function handleErrors($errno, $errstr = '', $errfile = '', $errline = '')
    {
        if (error_reporting() & $errno) {
            throw new \ErrorException($errstr, $errno, 0, $errfile, $errline);
        }

        return true;
    }

    /**
     * Generate diagnostic template markup
     *
     * This method accepts a title and body content to generate an HTML document layout.
     *
     * @param  string   $title  The title of the HTML template
     * @param  string   $body   The body content of the HTML template
     * @return string
     */
    protected static function generateTemplateMarkup($title, $body)
    {
        return sprintf("<html><head><title>%s</title><style>body{margin:0;padding:30px;font:12px/1.5 Helvetica,Arial,Verdana,sans-serif;}h1{margin:0;font-size:48px;font-weight:normal;line-height:48px;}strong{display:inline-block;width:65px;}</style></head><body><h1>%s</h1>%s</body></html>", $title, $title, $body);
    }

    /**
     * Default Not Found handler
     */
    protected function defaultNotFound()
    {
        echo static::generateTemplateMarkup('404 Page Not Found', '<p>The page you are looking for could not be found. Check the address bar to ensure your URL is spelled correctly. If all else fails, you can visit our home page at the link below.</p><a href="' . $this->request->getRootUri() . '/">Visit the Home Page</a>');
    }

    /**
     * Default Error handler
     */
    protected function defaultError($e)
    {
        $this->getLog()->error($e);
        echo self::generateTemplateMarkup('Error', '<p>A website error has occured. The website administrator has been notified of the issue. Sorry for the temporary inconvenience.</p>');
    }
}<|MERGE_RESOLUTION|>--- conflicted
+++ resolved
@@ -484,7 +484,6 @@
     }
 
     /**
-<<<<<<< HEAD
      * Route Groups
      *
      * This method accepts a route pattern and a callback all Route
@@ -494,7 +493,6 @@
      * Accepts the same paramters as a standard route so:
      * (pattern, middleware1, middleware2, ..., $callback)
      */
-
     public function group()
     {
         $args = func_get_args();
@@ -505,7 +503,9 @@
             call_user_func($callable);
         }
         $this->router->popGroup();
-=======
+    }
+
+    /*
      * Add route for any HTTP method
      * @see    mapRoute()
      * @return \Slim\Route
@@ -515,7 +515,6 @@
         $args = func_get_args();
 
         return $this->mapRoute($args)->via("ANY");
->>>>>>> e8b708e0
     }
 
     /**
