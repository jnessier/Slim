<?php
/**
 * Slim Framework (https://slimframework.com)
 *
 * @link      https://github.com/slimphp/Slim
 * @copyright Copyright (c) 2011-2017 Josh Lockhart
 * @license   https://github.com/slimphp/Slim/blob/3.x/LICENSE.md (MIT License)
 */
namespace Slim;

<<<<<<< HEAD
use Exception;
use Slim\Handlers\NotAllowed;
use Slim\Handlers\NotFound;
use Slim\Handlers\PhpError;
use Slim\Interfaces\CallableResolverInterface;
use Throwable;
use Psr\Http\Message\ServerRequestInterface;
=======
use Closure;
use Exception;
use FastRoute\Dispatcher;
use Interop\Container\ContainerInterface;
use InvalidArgumentException;
use Psr\Http\Message\RequestInterface;
>>>>>>> 5abbab07
use Psr\Http\Message\ResponseInterface;
use Psr\Http\Message\ServerRequestInterface;
use Slim\Exception\InvalidMethodException;
use Slim\Exception\MethodNotAllowedException;
use Slim\Exception\NotFoundException;
<<<<<<< HEAD
use Slim\Interfaces\RouteGroupInterface;
use Slim\Interfaces\RouteInterface;
use Slim\Interfaces\RouterInterface;
use Slim\Handlers\Error;
=======
use Slim\Exception\SlimException;
use Slim\Http\Body;
use Slim\Http\Headers;
use Slim\Http\Request;
use Slim\Http\Response;
use Slim\Http\Uri;
use Slim\Interfaces\CallableResolverInterface;
use Slim\Interfaces\Http\EnvironmentInterface;
use Slim\Interfaces\RouteGroupInterface;
use Slim\Interfaces\RouteInterface;
use Slim\Interfaces\RouterInterface;
use Throwable;
>>>>>>> 5abbab07

/**
 * App
 *
 * This is the primary class with which you instantiate,
 * configure, and run a Slim Framework application.
 * The \Slim\App class also accepts Slim Framework middleware.
 */
class App
{
    use MiddlewareAwareTrait;

    /**
     * Container
     *
     * @var ContainerInterface
     */
    private $container;

    /**
     * @var \Slim\Interfaces\CallableResolverInterface
     */
    protected $callableResolver;

    /**
     * @var \Slim\Interfaces\RouterInterface
     */
    protected $router;

    /**
     * @var callable
     */
    protected $notFoundHandler;

    /**
     * @var callable
     */
    protected $notAllowedHandler;

    /**
     * @var callable
     */
    protected $errorHandler;

    /**
     * @var callable
     */
    protected $phpErrorHandler;

    /**
     * @var array
     */
    protected $settings = [
        'httpVersion' => '1.1',
        'responseChunkSize' => 4096,
        'outputBuffering' => 'append',
        'determineRouteBeforeAppMiddleware' => false,
        'displayErrorDetails' => false,
        'addContentLengthHeader' => true,
        'routerCacheFile' => false,
    ];

    /********************************************************************************
     * Constructor
     *******************************************************************************/

    /**
     * Create new application
     *
     * @param array $settings
     */
    public function __construct(array $settings = [])
    {
        $this->addSettings($settings);
        $this->container = new Container();
    }

    /**
     * Get container
     *
     * @return ContainerInterface|null
     */
    public function getContainer()
    {
        return $this->container;
    }

    /**
     * Set container
     *
     * @param ContainerInterface $container
     */
    public function setContainer(ContainerInterface $container)
    {
        $this->container = $container;
    }

    /**
     * Add middleware
     *
     * This method prepends new middleware to the app's middleware stack.
     *
     * @param  callable|string    $callable The callback routine
     *
     * @return static
     */
    public function add($callable)
    {
        return $this->addMiddleware(
            new DeferredCallable($callable, $this->getCallableResolver())
        );
    }

    /**
     * Calling a non-existant method on App checks to see if there's an item
     * in the container that is callable and if so, calls it.
     *
     * @param  string $method
     * @param  array $args
     * @return mixed
     */
    public function __call($method, $args)
    {
        if ($this->container->has($method)) {
            $obj = $this->container->get($method);
            if (is_callable($obj)) {
                return call_user_func_array($obj, $args);
            }
        }

        throw new \BadMethodCallException("Method $method is not a valid method");
    }

    /********************************************************************************
     * Settings management
     *******************************************************************************/

    /**
     * Does app have a setting with given key?
     *
     * @param string $key
     * @return bool
     */
    public function hasSetting($key)
    {
        return isset($this->settings[$key]);
    }

    /**
     * Get app settings
     *
     * @return array
     */
    public function getSettings()
    {
        return $this->settings;
    }

    /**
     * Get app setting with given key
     *
     * @param string $key
     * @param mixed $defaultValue
     * @return mixed
     */
    public function getSetting($key, $defaultValue = null)
    {
        return $this->hasSetting($key) ? $this->settings[$key] : $defaultValue;
    }

    /**
     * Merge a key-value array with existing app settings
     *
     * @param array $settings
     */
    public function addSettings(array $settings)
    {
        $this->settings = array_merge($this->settings, $settings);
    }

    /**
     * Add single app setting
     *
     * @param string $key
     * @param mixed $value
     */
    public function addSetting($key, $value)
    {
        $this->settings[$key] = $value;
    }

    /********************************************************************************
     * Setter and getter methods
     *******************************************************************************/

    /**
     * Set callable resolver
     *
     * @param CallableResolverInterface $resolver
     */
    public function setCallableResolver(CallableResolverInterface $resolver)
    {
        $this->callableResolver = $resolver;
    }

    /**
     * Get callable resolver
     *
     * @return CallableResolver|null
     */
    public function getCallableResolver()
    {
        if (! $this->callableResolver instanceof CallableResolverInterface) {
            $this->callableResolver = new CallableResolver($this->container);
        }

        return $this->callableResolver;
    }

    /**
     * Set router
     *
     * @param RouterInterface $router
     */
    public function setRouter(RouterInterface $router)
    {
        $this->router = $router;
    }

    /**
     * Get router
     *
     * @return RouterInterface
     */
    public function getRouter()
    {
        if (! $this->router instanceof RouterInterface) {
            $router = new Router();
            $resolver = $this->getCallableResolver();
            if ($resolver instanceof CallableResolverInterface) {
                $router->setCallableResolver($resolver);
            }
            $routerCacheFile = $this->getSetting('routerCacheFile', false);
            $router->setCacheFile($routerCacheFile);

            $this->router = $router;
        }

        return $this->router;
    }

    /**
     * Set callable to handle scenarios where a suitable
     * route does not match the current request.
     *
     * This service MUST return a callable that accepts
     * two arguments:
     *
     * 1. Instance of \Psr\Http\Message\ServerRequestInterface
     * 2. Instance of \Psr\Http\Message\ResponseInterface
     *
     * The callable MUST return an instance of
     * \Psr\Http\Message\ResponseInterface.
     *
     * @param callable $handler
     */
    public function setNotFoundHandler(callable $handler)
    {
        $this->notFoundHandler = $handler;
    }

    /**
     * Get callable to handle scenarios where a suitable
     * route does not match the current request.
     *
     * @return callable|Error
     */
    public function getNotFoundHandler()
    {
        if (!$this->notFoundHandler) {
            $this->notFoundHandler = new NotFound();
        }

        return $this->notFoundHandler;
    }

    /**
     * Set callable to handle scenarios where a suitable
     * route matches the request URI but not the request method.
     *
     * This service MUST return a callable that accepts
     * three arguments:
     *
     * 1. Instance of \Psr\Http\Message\ServerRequestInterface
     * 2. Instance of \Psr\Http\Message\ResponseInterface
     * 3. Array of allowed HTTP methods
     *
     * The callable MUST return an instance of
     * \Psr\Http\Message\ResponseInterface.
     *
     * @param callable $handler
     */
    public function setNotAllowedHandler(callable $handler)
    {
        $this->notAllowedHandler = $handler;
    }

    /**
     * Get callable to handle scenarios where a suitable
     * route matches the request URI but not the request method.
     *
     * @return callable|Error
     */
    public function getNotAllowedHandler()
    {
        if (!$this->notAllowedHandler) {
            $this->notAllowedHandler = new NotAllowed();
        }

        return $this->notAllowedHandler;
    }

    /**
     * Set callable to handle scenarios where an error
     * occurs when processing the current request.
     *
     * This service MUST return a callable that accepts three arguments:
     *
     * 1. Instance of \Psr\Http\Message\ServerRequestInterface
     * 2. Instance of \Psr\Http\Message\ResponseInterface
     * 3. Instance of \Error
     *
     * The callable MUST return an instance of
     * \Psr\Http\Message\ResponseInterface.
     *
     * @param callable $handler
     */
    public function setErrorHandler(callable $handler)
    {
        $this->errorHandler = $handler;
    }

    /**
     * Get callable to handle scenarios where an error
     * occurs when processing the current request.
     *
     * @return callable|Error
     */
    public function getErrorHandler()
    {
        if (!$this->errorHandler) {
            $this->errorHandler = new Error($this->getSetting('displayErrorDetails'));
        }

        return $this->errorHandler;
    }

    /**
     * Set callable to handle scenarios where a PHP error
     * occurs when processing the current request.
     *
     * This service MUST return a callable that accepts three arguments:
     *
     * 1. Instance of \Psr\Http\Message\ServerRequestInterface
     * 2. Instance of \Psr\Http\Message\ResponseInterface
     * 3. Instance of \Error
     *
     * The callable MUST return an instance of
     * \Psr\Http\Message\ResponseInterface.
     *
     * @param callable $handler
     */
    public function setPhpErrorHandler(callable $handler)
    {
        $this->phpErrorHandler = $handler;
    }

    /**
     * Get callable to handle scenarios where a PHP error
     * occurs when processing the current request.
     *
     * @return callable|Error
     */
    public function getPhpErrorHandler()
    {
        if (!$this->phpErrorHandler) {
            $this->phpErrorHandler = new PhpError($this->getSetting('displayErrorDetails'));
        }

        return $this->phpErrorHandler;
    }

    /********************************************************************************
     * Router proxy methods
     *******************************************************************************/

    /**
     * Add GET route
     *
     * @param  string $pattern  The route URI pattern
     * @param  callable|string  $callable The route callback routine
     *
     * @return \Slim\Interfaces\RouteInterface
     */
    public function get($pattern, $callable)
    {
        return $this->map(['GET'], $pattern, $callable);
    }

    /**
     * Add POST route
     *
     * @param  string $pattern  The route URI pattern
     * @param  callable|string  $callable The route callback routine
     *
     * @return \Slim\Interfaces\RouteInterface
     */
    public function post($pattern, $callable)
    {
        return $this->map(['POST'], $pattern, $callable);
    }

    /**
     * Add PUT route
     *
     * @param  string $pattern  The route URI pattern
     * @param  callable|string  $callable The route callback routine
     *
     * @return \Slim\Interfaces\RouteInterface
     */
    public function put($pattern, $callable)
    {
        return $this->map(['PUT'], $pattern, $callable);
    }

    /**
     * Add PATCH route
     *
     * @param  string $pattern  The route URI pattern
     * @param  callable|string  $callable The route callback routine
     *
     * @return \Slim\Interfaces\RouteInterface
     */
    public function patch($pattern, $callable)
    {
        return $this->map(['PATCH'], $pattern, $callable);
    }

    /**
     * Add DELETE route
     *
     * @param  string $pattern  The route URI pattern
     * @param  callable|string  $callable The route callback routine
     *
     * @return \Slim\Interfaces\RouteInterface
     */
    public function delete($pattern, $callable)
    {
        return $this->map(['DELETE'], $pattern, $callable);
    }

    /**
     * Add OPTIONS route
     *
     * @param  string $pattern  The route URI pattern
     * @param  callable|string  $callable The route callback routine
     *
     * @return \Slim\Interfaces\RouteInterface
     */
    public function options($pattern, $callable)
    {
        return $this->map(['OPTIONS'], $pattern, $callable);
    }

    /**
     * Add route for any HTTP method
     *
     * @param  string $pattern  The route URI pattern
     * @param  callable|string  $callable The route callback routine
     *
     * @return \Slim\Interfaces\RouteInterface
     */
    public function any($pattern, $callable)
    {
        return $this->map(['GET', 'POST', 'PUT', 'PATCH', 'DELETE', 'OPTIONS'], $pattern, $callable);
    }

    /**
     * Add route with multiple methods
     *
     * @param  string[] $methods  Numeric array of HTTP method names
     * @param  string   $pattern  The route URI pattern
     * @param  callable|string    $callable The route callback routine
     *
     * @return RouteInterface
     */
    public function map(array $methods, $pattern, $callable)
    {
        // Bind route callable to container, if present
        if ($this->container instanceof ContainerInterface && $callable instanceof \Closure) {
            $callable = $callable->bindTo($this->container);
        }

        // Create route
        $route = $this->getRouter()->map($methods, $pattern, $callable);

        // TODO: Do we keep output buffering?
        if (is_callable([$route, 'setOutputBuffering'])) {
            $route->setOutputBuffering($this->getSetting('outputBuffering', 'append'));
        }

        return $route;
    }

    /**
     * Route Groups
     *
     * This method accepts a route pattern and a callback. All route
     * declarations in the callback will be prepended by the group(s)
     * that it is in.
     *
     * @param string   $pattern
     * @param callable $callable
     *
     * @return RouteGroupInterface
     */
    public function group($pattern, $callable)
    {
        /** @var RouteGroup $group */
        $router = $this->getRouter();
        $group = $router->pushGroup($pattern, $callable);
        if ($this->callableResolver instanceof CallableResolverInterface) {
            $group->setCallableResolver($this->callableResolver);
        }
        $group($this);
        $router->popGroup();

        return $group;
    }

    /********************************************************************************
     * Runner
     *******************************************************************************/

    /**
     * Run application
     *
     * This method traverses the application middleware stack and then sends the
     * resultant Response object to the HTTP client.
     *
     * @param bool|false $silent
     * @return ResponseInterface
     *
     * @throws Exception
     * @throws MethodNotAllowedException
     * @throws NotFoundException
     */
    public function run($silent = false)
    {
        $response = $this->container->get('response');

        try {
            $response = $this->process($this->container->get('request'), $response);
        } catch (InvalidMethodException $e) {
            $response = $this->processInvalidMethod($e->getRequest(), $response);
        }

        if (!$silent) {
            $this->respond($response);
        }

        return $response;
    }

    /**
     * Pull route info for a request with a bad method to decide whether to
     * return a not-found error (default) or a bad-method error, then run
     * the handler for that error, returning the resulting response.
     *
     * Used for cases where an incoming request has an unrecognized method,
     * rather than throwing an exception and not catching it all the way up.
     *
     * @param ServerRequestInterface $request
     * @param ResponseInterface $response
     * @return ResponseInterface
     */
    protected function processInvalidMethod(ServerRequestInterface $request, ResponseInterface $response)
    {
        $router = $this->getRouter();
        $request = $this->dispatchRouterAndPrepareRoute($request, $router);
        $routeInfo = $request->getAttribute('routeInfo', [RouterInterface::DISPATCH_STATUS => Dispatcher::NOT_FOUND]);

        if ($routeInfo[RouterInterface::DISPATCH_STATUS] === Dispatcher::METHOD_NOT_ALLOWED) {
            return $this->handleException(
                new MethodNotAllowedException($request, $response, $routeInfo[RouterInterface::ALLOWED_METHODS]),
                $request,
                $response
            );
        }

        return $this->handleException(new NotFoundException($request, $response), $request, $response);
    }

    /**
     * Process a request
     *
     * This method traverses the application middleware stack and then returns the
     * resultant Response object.
     *
     * @param ServerRequestInterface $request
     * @param ResponseInterface $response
     * @return ResponseInterface
     *
     * @throws Exception
     * @throws MethodNotAllowedException
     * @throws NotFoundException
     */
    public function process(ServerRequestInterface $request, ResponseInterface $response)
    {
        $router = $this->getRouter();

        // Dispatch the Router first if the setting for this is on
        if ($this->getSetting('determineRouteBeforeAppMiddleware') === true) {
            // Dispatch router (note: you won't be able to alter routes after this)
            $request = $this->dispatchRouterAndPrepareRoute($request, $router);
        }

        // Traverse middleware stack
        try {
            $response = $this->callMiddlewareStack($request, $response);
        } catch (Exception $e) {
            $response = $this->handleException($e, $request, $response);
        } catch (Throwable $e) {
            $response = $this->handlePhpError($e, $request, $response);
        }

        $response = $this->finalize($response);

        return $response;
    }

    /**
     * Send the response the client
     *
     * @param ResponseInterface $response
     */
    public function respond(ResponseInterface $response)
    {
        // Send response
        if (!headers_sent()) {
            // Status
            header(sprintf(
                'HTTP/%s %s %s',
                $response->getProtocolVersion(),
                $response->getStatusCode(),
                $response->getReasonPhrase()
            ));

            // Headers
            foreach ($response->getHeaders() as $name => $values) {
                foreach ($values as $value) {
                    header(sprintf('%s: %s', $name, $value), false);
                }
            }
        }

        // Body
        if (!$this->isEmptyResponse($response)) {
            $body = $response->getBody();
            if ($body->isSeekable()) {
                $body->rewind();
            }
            $chunkSize = $this->getSetting('responseChunkSize', 4096);
            $contentLength  = $response->getHeaderLine('Content-Length');
            if (!$contentLength) {
                $contentLength = $body->getSize();
            }


            if (isset($contentLength)) {
                $amountToRead = $contentLength;
                while ($amountToRead > 0 && !$body->eof()) {
                    $data = $body->read(min($chunkSize, $amountToRead));
                    echo $data;

                    $amountToRead -= strlen($data);

                    if (connection_status() != CONNECTION_NORMAL) {
                        break;
                    }
                }
            } else {
                while (!$body->eof()) {
                    echo $body->read($chunkSize);
                    if (connection_status() != CONNECTION_NORMAL) {
                        break;
                    }
                }
            }
        }
    }

    /**
     * Invoke application
     *
     * This method implements the middleware interface. It receives
     * Request and Response objects, and it returns a Response object
     * after compiling the routes registered in the Router and dispatching
     * the Request object to the appropriate Route callback routine.
     *
     * @param  ServerRequestInterface $request  The most recent Request object
     * @param  ResponseInterface      $response The most recent Response object
     *
     * @return ResponseInterface
     */
    public function __invoke(ServerRequestInterface $request, ResponseInterface $response)
    {
        // Get the route info
        $routeInfo = $request->getAttribute('routeInfo');

        /** @var \Slim\Interfaces\RouterInterface $router */
        $router = $this->getRouter();

        // If router hasn't been dispatched or the URI changed then dispatch
        if (null === $routeInfo || ($routeInfo['request'] !== [$request->getMethod(), (string) $request->getUri()])) {
            $request = $this->dispatchRouterAndPrepareRoute($request, $router);
            $routeInfo = $request->getAttribute('routeInfo');
        }

        if ($routeInfo[0] === Dispatcher::FOUND) {
            $route = $router->lookupRoute($routeInfo[1]);
            return $route->run($request, $response);
        } elseif ($routeInfo[0] === Dispatcher::METHOD_NOT_ALLOWED) {
            $notAllowedHandler = $this->getNotAllowedHandler();
            return $notAllowedHandler($request, $response, $routeInfo[1]);
        }

        $notFoundHandler = $this->getNotFoundHandler();
        return $notFoundHandler($request, $response);
    }

    /**
     * Dispatch the router to find the route. Prepare the route for use.
     *
     * @param ServerRequestInterface $request
     * @param RouterInterface        $router
     * @return ServerRequestInterface
     */
    protected function dispatchRouterAndPrepareRoute(ServerRequestInterface $request, RouterInterface $router)
    {
        $routeInfo = $router->dispatch($request);

        if ($routeInfo[0] === Dispatcher::FOUND) {
            $routeArguments = [];
            foreach ($routeInfo[2] as $k => $v) {
                $routeArguments[$k] = urldecode($v);
            }

            $route = $router->lookupRoute($routeInfo[1]);
            $route->prepare($request, $routeArguments);

            // add route to the request's attributes in case a middleware or handler needs access to the route
            $request = $request->withAttribute('route', $route);
        }

        $routeInfo['request'] = [$request->getMethod(), (string) $request->getUri()];

        return $request->withAttribute('routeInfo', $routeInfo);
    }

    /**
     * Finalize response
     *
     * @param ResponseInterface $response
     * @return ResponseInterface
     */
    protected function finalize(ResponseInterface $response)
    {
        // stop PHP sending a Content-Type automatically
        ini_set('default_mimetype', '');

        if ($this->isEmptyResponse($response)) {
            return $response->withoutHeader('Content-Type')->withoutHeader('Content-Length');
        }

        // Add Content-Length header if `addContentLengthHeader` setting is set
        if ($this->getSetting('addContentLengthHeader') == true) {
            if (ob_get_length() > 0) {
                throw new \RuntimeException("Unexpected data in output buffer. " .
                    "Maybe you have characters before an opening <?php tag?");
            }
            $size = $response->getBody()->getSize();
            if ($size !== null && !$response->hasHeader('Content-Length')) {
                $response = $response->withHeader('Content-Length', (string) $size);
            }
        }

        return $response;
    }

    /**
     * Helper method, which returns true if the provided response must not output a body and false
     * if the response could have a body.
     *
     * @see https://tools.ietf.org/html/rfc7231
     *
     * @param ResponseInterface $response
     * @return bool
     */
    protected function isEmptyResponse(ResponseInterface $response)
    {
        if (method_exists($response, 'isEmpty')) {
            return $response->isEmpty();
        }

        return in_array($response->getStatusCode(), [204, 205, 304]);
    }

    /**
     * Call relevant handler from the Container if needed. If it doesn't exist,
     * then just re-throw.
     *
     * @param  Exception $e
     * @param  ServerRequestInterface $request
     * @param  ResponseInterface $response
     *
     * @return ResponseInterface
     * @throws Exception if a handler is needed and not found
     */
    protected function handleException(Exception $e, ServerRequestInterface $request, ResponseInterface $response)
    {
        if ($e instanceof MethodNotAllowedException) {
            $handler = $this->getNotAllowedHandler();
            $params = [$e->getRequest(), $e->getResponse(), $e->getAllowedMethods()];
        } elseif ($e instanceof NotFoundException) {
<<<<<<< HEAD
            $handler = $this->getNotFoundHandler();
            $params = [$e->getRequest(), $e->getResponse()];
=======
            $handler = 'notFoundHandler';
            $params = [$e->getRequest(), $e->getResponse(), $e];
>>>>>>> 5abbab07
        } elseif ($e instanceof SlimException) {
            // This is a Stop exception and contains the response
            return $e->getResponse();
        } else {
            // Other exception, use $request and $response params
            $handler = $this->getErrorHandler();
            $params = [$request, $response, $e];
        }

        return call_user_func_array($handler, $params);
    }

    /**
     * Call relevant handler from the Container if needed. If it doesn't exist,
     * then just re-throw.
     *
     * @param  Throwable $e
     * @param  ServerRequestInterface $request
     * @param  ResponseInterface $response
     * @return ResponseInterface
     * @throws Throwable
     */
    protected function handlePhpError(Throwable $e, ServerRequestInterface $request, ResponseInterface $response)
    {
        $handler = $this->getPhpErrorHandler();
        $params = [$request, $response, $e];

        return call_user_func_array($handler, $params);
    }
}<|MERGE_RESOLUTION|>--- conflicted
+++ resolved
@@ -8,33 +8,17 @@
  */
 namespace Slim;
 
-<<<<<<< HEAD
-use Exception;
-use Slim\Handlers\NotAllowed;
-use Slim\Handlers\NotFound;
-use Slim\Handlers\PhpError;
-use Slim\Interfaces\CallableResolverInterface;
-use Throwable;
-use Psr\Http\Message\ServerRequestInterface;
-=======
 use Closure;
 use Exception;
 use FastRoute\Dispatcher;
 use Interop\Container\ContainerInterface;
 use InvalidArgumentException;
 use Psr\Http\Message\RequestInterface;
->>>>>>> 5abbab07
 use Psr\Http\Message\ResponseInterface;
 use Psr\Http\Message\ServerRequestInterface;
 use Slim\Exception\InvalidMethodException;
 use Slim\Exception\MethodNotAllowedException;
 use Slim\Exception\NotFoundException;
-<<<<<<< HEAD
-use Slim\Interfaces\RouteGroupInterface;
-use Slim\Interfaces\RouteInterface;
-use Slim\Interfaces\RouterInterface;
-use Slim\Handlers\Error;
-=======
 use Slim\Exception\SlimException;
 use Slim\Http\Body;
 use Slim\Http\Headers;
@@ -47,7 +31,6 @@
 use Slim\Interfaces\RouteInterface;
 use Slim\Interfaces\RouterInterface;
 use Throwable;
->>>>>>> 5abbab07
 
 /**
  * App
@@ -883,13 +866,8 @@
             $handler = $this->getNotAllowedHandler();
             $params = [$e->getRequest(), $e->getResponse(), $e->getAllowedMethods()];
         } elseif ($e instanceof NotFoundException) {
-<<<<<<< HEAD
             $handler = $this->getNotFoundHandler();
-            $params = [$e->getRequest(), $e->getResponse()];
-=======
-            $handler = 'notFoundHandler';
-            $params = [$e->getRequest(), $e->getResponse(), $e];
->>>>>>> 5abbab07
+            $params = [$e->getRequest(), $e->getResponse()];s
         } elseif ($e instanceof SlimException) {
             // This is a Stop exception and contains the response
             return $e->getResponse();
