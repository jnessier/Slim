<?php
/**
 * Slim - a micro PHP 5 framework
 *
 * @author      Josh Lockhart <info@slimframework.com>
 * @copyright   2011 Josh Lockhart
 * @link        http://www.slimframework.com
 * @license     http://www.slimframework.com/license
 * @version     2.3.5
 * @package     Slim
 *
 * MIT LICENSE
 *
 * Permission is hereby granted, free of charge, to any person obtaining
 * a copy of this software and associated documentation files (the
 * "Software"), to deal in the Software without restriction, including
 * without limitation the rights to use, copy, modify, merge, publish,
 * distribute, sublicense, and/or sell copies of the Software, and to
 * permit persons to whom the Software is furnished to do so, subject to
 * the following conditions:
 *
 * The above copyright notice and this permission notice shall be
 * included in all copies or substantial portions of the Software.
 *
 * THE SOFTWARE IS PROVIDED "AS IS", WITHOUT WARRANTY OF ANY KIND,
 * EXPRESS OR IMPLIED, INCLUDING BUT NOT LIMITED TO THE WARRANTIES OF
 * MERCHANTABILITY, FITNESS FOR A PARTICULAR PURPOSE AND
 * NONINFRINGEMENT. IN NO EVENT SHALL THE AUTHORS OR COPYRIGHT HOLDERS BE
 * LIABLE FOR ANY CLAIM, DAMAGES OR OTHER LIABILITY, WHETHER IN AN ACTION
 * OF CONTRACT, TORT OR OTHERWISE, ARISING FROM, OUT OF OR IN CONNECTION
 * WITH THE SOFTWARE OR THE USE OR OTHER DEALINGS IN THE SOFTWARE.
 */
namespace Slim;

// Ensure mcrypt constants are defined even if mcrypt extension is not loaded
if (!extension_loaded('mcrypt')) {
    define('MCRYPT_MODE_CBC', 0);
    define('MCRYPT_RIJNDAEL_256', 0);
}

/**
 * App
 * @package  Slim
 * @author   Josh Lockhart
 * @since    1.0.0
 *
 * @property \Slim\Environment   $environment
 * @property \Slim\Http\Response $response
 * @property \Slim\Http\Request  $request
 * @property \Slim\Router        $router
 */
class App extends \Pimple
{
    /**
     * @const string
     */
    const VERSION = '2.3.5';

    /**
     * Has the app response been sent to the client?
     * @var bool
     */
    protected $responded = false;

    /**
     * Application hooks
     * @var array
     */
    protected $hooks = array(
        'slim.before' => array(array()),
        'slim.before.router' => array(array()),
        'slim.before.dispatch' => array(array()),
        'slim.after.dispatch' => array(array()),
        'slim.after.router' => array(array()),
        'slim.after' => array(array())
    );

    /********************************************************************************
    * Instantiation and Configuration
    *******************************************************************************/

    /**
     * Constructor
     * @param  array $userSettings Associative array of application settings
     * @api
     */
    public function __construct(array $userSettings = array())
    {
        parent::__construct();

        // Settings
        $this['settings'] = function ($c) use ($userSettings) {
            $config = new \Slim\Configuration(new \Slim\ConfigurationHandler);
            $config->setArray($userSettings);

            return $config;
        };

        // Environment
        $this['environment'] = function ($c) {
            return new \Slim\Environment($_SERVER);
        };

        // Request
        $this['request'] = function ($c) {
            $environment = $c['environment'];
            $headers = new \Slim\Http\Headers($environment);
            $cookies = new \Slim\Http\Cookies($headers);
            if ($c['settings']['cookies.encrypt'] ===  true) {
                $cookies->decrypt($c['crypt']);
            }

            return new \Slim\Http\Request($environment, $headers, $cookies);
        };

        // Response
        $this['response'] = function ($c) {
            $headers = new \Slim\Http\Headers();
            $cookies = new \Slim\Http\Cookies();
            return new \Slim\Http\Response($headers, $cookies);
        };

        // Router
        $this['router'] = function ($c) {
            return new \Slim\Router();
        };

        // View
        $this['view'] = function ($c) {
            $view = $c['settings']['view'];
            if ($view instanceof \Slim\Interfaces\ViewInterface === false) {
                throw new \Exception('View class must be instance of \Slim\View');
            }

            return $view;
        };

        // Crypt
        $this['crypt'] = function ($c) {
            return new \Slim\Crypt($c['settings']['crypt.key'], $c['settings']['crypt.cipher'], $c['settings']['crypt.mode']);
        };

        // Session
        $this['session'] = function ($c) {
            $session = new \Slim\Session($c['settings']['session.handler']);
            $session->start();
            if ($c['settings']['session.encrypt'] === true) {
                $session->decrypt($c['crypt']);
            }

            return $session;
        };

        // Flash
        $this['flash'] = function ($c) {
            $flash = new \Slim\Flash($c['session'], $c['settings']['session.flash_key']);
            // TODO: Build array-access to current request messages for easy view integration
            //
            // if ($c['settings']['view'] instanceof \Slim\View) {
            //     $c['view']->set('flash', $flash->getMessages());
            // }

            return $flash;
        };

        // Mode
        $this['mode'] = function ($c) {
            $mode = $c['settings']['mode'];

            if (isset($_ENV['SLIM_MODE'])) {
                $mode = $_ENV['SLIM_MODE'];
            } else {
                $envMode = getenv('SLIM_MODE');
                if ($envMode !== false) {
                    $mode = $envMode;
                }
            }

            return $mode;
        };

        // Middleware stack
        $this['middleware'] = array($this);
    }

    /**
     * Configure Slim Settings
     *
     * This method defines application settings and acts as a setter and a getter.
     *
     * If only one argument is specified and that argument is a string, the value
     * of the setting identified by the first argument will be returned, or NULL if
     * that setting does not exist.
     *
     * If only one argument is specified and that argument is an associative array,
     * the array will be merged into the existing application settings.
     *
     * If two arguments are provided, the first argument is the name of the setting
     * to be created or updated, and the second argument is the setting value.
     *
     * @param  string|array $name   If a string, the name of the setting to set or retrieve. Else an associated array of setting names and values
     * @param  mixed        $value  If name is a string, the value of the setting identified by $name
     * @return mixed                The value of a setting if only one argument is a string
     * @api
     */
    public function config($name, $value = null)
    {
        if (func_num_args() === 1) {
            if (is_array($name)) {
                foreach ($name as $key => $value) {
                    $this['settings'][$key] = $value;
                }
            } else {
                return isset($this['settings'][$name]) ? $this['settings'][$name] : null;
            }
        } else {
            $this['settings'][$name] = $value;
        }
    }

    /**
     * Configure Slim for a given mode
     *
     * This method will immediately invoke the callable if
     * the specified mode matches the current application mode.
     * Otherwise, the callable is ignored. This should be called
     * only _after_ you initialize your Slim app.
     *
     * @param  string $mode
     * @param  mixed  $callable
     * @api
     */
    public function configureMode($mode, $callable)
    {
        if ($mode === $this['mode'] && is_callable($callable)) {
            call_user_func($callable);
        }
    }

    /********************************************************************************
    * Routing
    *******************************************************************************/

    /**
     * Add GET|POST|PUT|PATCH|DELETE route
     *
     * Adds a new route to the router with associated callable. This
     * route will only be invoked when the HTTP request's method matches
     * this route's method.
     *
     * ARGUMENTS:
     *
     * First:       string  The URL pattern (REQUIRED)
     * In-Between:  mixed   Anything that returns TRUE for `is_callable` (OPTIONAL)
     * Last:        mixed   Anything that returns TRUE for `is_callable` (REQUIRED)
     *
     * The first argument is required and must always be the
     * route pattern (ie. '/books/:id').
     *
     * The last argument is required and must always be the callable object
     * to be invoked when the route matches an HTTP request.
     *
     * You may also provide an unlimited number of in-between arguments;
     * each interior argument must be callable and will be invoked in the
     * order specified before the route's callable is invoked.
     *
     * USAGE:
     *
     * Slim::get('/foo'[, middleware, middleware, ...], callable);
     *
     * @param  array
     * @return \Slim\Route
     */
    protected function mapRoute($args)
    {
        $pattern = array_shift($args);
        $callable = array_pop($args);
        $route = new \Slim\Route($pattern, $callable, $this['settings']['routes.case_sensitive']);
        $this['router']->map($route);
        if (count($args) > 0) {
            $route->setMiddleware($args);
        }

        return $route;
    }

    /**
     * Add route without HTTP method
     * @return \Slim\Route
     */
    public function map()
    {
        $args = func_get_args();

        return $this->mapRoute($args);
    }

    /**
     * Add GET route
     * @return \Slim\Route
     * @api
     */
    public function get()
    {
        $args = func_get_args();

        return $this->mapRoute($args)->via(\Slim\Http\Request::METHOD_GET, \Slim\Http\Request::METHOD_HEAD);
    }

    /**
     * Add POST route
     * @return \Slim\Route
     * @api
     */
    public function post()
    {
        $args = func_get_args();

        return $this->mapRoute($args)->via(\Slim\Http\Request::METHOD_POST);
    }

    /**
     * Add PUT route
     * @return \Slim\Route
     * @api
     */
    public function put()
    {
        $args = func_get_args();

        return $this->mapRoute($args)->via(\Slim\Http\Request::METHOD_PUT);
    }

    /**
     * Add PATCH route
     * @return \Slim\Route
     * @api
     */
    public function patch()
    {
        $args = func_get_args();

        return $this->mapRoute($args)->via(\Slim\Http\Request::METHOD_PATCH);
    }

    /**
     * Add DELETE route
     * @return \Slim\Route
     * @api
     */
    public function delete()
    {
        $args = func_get_args();

        return $this->mapRoute($args)->via(\Slim\Http\Request::METHOD_DELETE);
    }

    /**
     * Add OPTIONS route
     * @return \Slim\Route
     * @api
     */
    public function options()
    {
        $args = func_get_args();

        return $this->mapRoute($args)->via(\Slim\Http\Request::METHOD_OPTIONS);
    }

    /**
     * Route Groups
     *
     * This method accepts a route pattern and a callback. All route
     * declarations in the callback will be prepended by the group(s)
     * that it is in.
     *
     * Accepts the same parameters as a standard route so:
     * (pattern, middleware1, middleware2, ..., $callback)
     *
     * @api
     */
    public function group()
    {
        $args = func_get_args();
        $pattern = array_shift($args);
        $callable = array_pop($args);
        $this['router']->pushGroup($pattern, $args);
        if (is_callable($callable)) {
            call_user_func($callable);
        }
        $this['router']->popGroup();
    }

    /**
     * Add route for any HTTP method
     * @return \Slim\Route
     * @api
     */
    public function any()
    {
        $args = func_get_args();

        return $this->mapRoute($args)->via("ANY");
    }

    /**
     * Not Found Handler
     *
     * This method defines or invokes the application-wide Not Found handler.
     * There are two contexts in which this method may be invoked:
     *
     * 1. When declaring the handler:
     *
     * If the $callable parameter is not null and is callable, this
     * method will register the callable to be invoked when no
     * routes match the current HTTP request. It WILL NOT invoke the callable.
     *
     * 2. When invoking the handler:
     *
     * If the $callable parameter is null, Slim assumes you want
     * to invoke an already-registered handler. If the handler has been
     * registered and is callable, it is invoked and sends a 404 HTTP Response
     * whose body is the output of the Not Found handler.
     *
     * @param  mixed $callable Anything that returns true for is_callable()
     * @api
     */
    public function notFound ($callable = null)
    {
        if (is_callable($callable)) {
            $this['notFound'] = function () use ($callable) {
                return $callable;
            };
        } else {
            ob_start();
            if (isset($this['notFound']) && is_callable($this['notFound'])) {
                call_user_func($this['notFound']);
            } else {
                call_user_func(array($this, 'defaultNotFound'));
            }
            $this->halt(404, ob_get_clean());
        }
    }

    /**
     * Error Handler
     *
     * This method defines or invokes the application-wide Error handler.
     * There are two contexts in which this method may be invoked:
     *
     * 1. When declaring the handler:
     *
     * If the $argument parameter is callable, this
     * method will register the callable to be invoked when an uncaught
     * Exception is detected, or when otherwise explicitly invoked.
     * The handler WILL NOT be invoked in this context.
     *
     * 2. When invoking the handler:
     *
     * If the $argument parameter is not callable, Slim assumes you want
     * to invoke an already-registered handler. If the handler has been
     * registered and is callable, it is invoked and passed the caught Exception
     * as its one and only argument. The error handler's output is captured
     * into an output buffer and sent as the body of a 500 HTTP Response.
     *
     * @param  mixed $argument A callable or an exception
     * @api
     */
    public function error($argument = null)
    {
        if (is_callable($argument)) {
            //Register error handler
            $this['error'] = function () use ($argument) {
                return $argument;
            };
        } else {
            //Invoke error handler
            $this['response']->write($this->callErrorHandler($argument), true);
            $this->stop();
        }
    }

    /**
     * Call error handler
     *
     * This will invoke the custom or default error handler
     * and RETURN its output.
     *
     * @param  \Exception|null $argument
     * @return string
     */
    protected function callErrorHandler($argument = null)
    {
        $this['response']->setStatus(500);

        ob_start();
        if (isset($this['error']) && is_callable($this['error'])) {
            call_user_func_array($this['error'], array($argument));
        } else {
            call_user_func_array(array($this, 'defaultError'), array($argument));
        }

        return ob_get_clean();
    }

    /********************************************************************************
    * Rendering
    *******************************************************************************/

    /**
     * Render a template
     *
     * Call this method within a GET, POST, PUT, PATCH, DELETE, NOT FOUND, or ERROR
     * callable to render a template whose output is appended to the
     * current HTTP response body. How the template is rendered is
     * delegated to the current View.
     *
     * @param  string $template The name of the template passed into the view's render() method
     * @param  array  $data     Associative array of data made available to the view
     * @param  int    $status   The HTTP response status code to use (optional)
     * @api
     */
    public function render($template, $data = array(), $status = null)
    {
        if (!is_null($status)) {
            $this['response']->setStatus($status);
        }
        $this['view']->display($template, $data);
    }

    /********************************************************************************
    * HTTP Caching
    *******************************************************************************/

    /**
     * Set Last-Modified HTTP Response Header
     *
     * Set the HTTP 'Last-Modified' header and stop if a conditional
     * GET request's `If-Modified-Since` header matches the last modified time
     * of the resource. The `time` argument is a UNIX timestamp integer value.
     * When the current request includes an 'If-Modified-Since' header that
     * matches the specified last modified time, the application will stop
     * and send a '304 Not Modified' response to the client.
     *
     * @param  int                       $time  The last modified UNIX timestamp
     * @throws \InvalidArgumentException        If provided timestamp is not an integer
     * @api
     */
    public function lastModified($time)
    {
        if (is_integer($time)) {
            $this['response']->setHeader('Last-Modified', gmdate('D, d M Y H:i:s T', $time));
            if ($time === strtotime($this['request']->getHeader('IF_MODIFIED_SINCE'))) {
                $this->halt(304);
            }
        } else {
            throw new \InvalidArgumentException('Slim::lastModified only accepts an integer UNIX timestamp value.');
        }
    }

    /**
     * Set ETag HTTP Response Header
     *
     * Set the etag header and stop if the conditional GET request matches.
     * The `value` argument is a unique identifier for the current resource.
     * The `type` argument indicates whether the etag should be used as a strong or
     * weak cache validator.
     *
     * When the current request includes an 'If-None-Match' header with
     * a matching etag, execution is immediately stopped. If the request
     * method is GET or HEAD, a '304 Not Modified' response is sent.
     *
     * @param  string                    $value The etag value
     * @param  string                    $type  The type of etag to create; either "strong" or "weak"
     * @throws \InvalidArgumentException        If provided type is invalid
     * @api
     */
    public function etag($value, $type = 'strong')
    {
        // Ensure type is correct
        if (!in_array($type, array('strong', 'weak'))) {
            throw new \InvalidArgumentException('Invalid Slim::etag type. Expected "strong" or "weak".');
        }

        // Set etag value
        $value = '"' . $value . '"';
        if ($type === 'weak') {
            $value = 'W/'.$value;
        }
        $this['response']->setHeader('ETag', $value);

        // Check conditional GET
        if ($etagsHeader = $this['request']->getHeader('IF_NONE_MATCH')) {
            $etags = preg_split('@\s*,\s*@', $etagsHeader);
            if (in_array($value, $etags) || in_array('*', $etags)) {
                $this->halt(304);
            }
        }
    }

    /**
     * Set Expires HTTP response header
     *
     * The `Expires` header tells the HTTP client the time at which
     * the current resource should be considered stale. At that time the HTTP
     * client will send a conditional GET request to the server; the server
     * may return a 200 OK if the resource has changed, else a 304 Not Modified
     * if the resource has not changed. The `Expires` header should be used in
     * conjunction with the `etag()` or `lastModified()` methods above.
     *
     * @param string|int    $time   If string, a time to be parsed by `strtotime()`;
     *                              If int, a UNIX timestamp;
     * @api
     */
    public function expires($time)
    {
        if (is_string($time)) {
            $time = strtotime($time);
        }
        $this['response']->setHeader('Expires', gmdate('D, d M Y H:i:s T', $time));
    }

    /********************************************************************************
    * HTTP Cookies
    *******************************************************************************/

    /**
     * Set HTTP cookie to be sent with the HTTP response
     *
     * @param  string     $name     The cookie name
     * @param  string     $value    The cookie value
     * @param  int|string $time     The duration of the cookie;
     *                                  If integer, should be UNIX timestamp;
     *                                  If string, converted to UNIX timestamp with `strtotime`;
     * @param  string     $path     The path on the server in which the cookie will be available on
     * @param  string     $domain   The domain that the cookie is available to
     * @param  bool       $secure   Indicates that the cookie should only be transmitted over a secure
     *                              HTTPS connection to/from the client
     * @param  bool       $httponly When TRUE the cookie will be made accessible only through the HTTP protocol
     * @api
     */
    public function setCookie($name, $value, $time = null, $path = null, $domain = null, $secure = null, $httponly = null)
    {
        $settings = array(
            'value' => $value,
            'expires' => is_null($time) ? $this->config('cookies.lifetime') : $time,
            'path' => is_null($path) ? $this->config('cookies.path') : $path,
            'domain' => is_null($domain) ? $this->config('cookies.domain') : $domain,
            'secure' => is_null($secure) ? $this->config('cookies.secure') : $secure,
            'httponly' => is_null($httponly) ? $this->config('cookies.httponly') : $httponly
        );
        $this['response']->setCookie($name, $settings);
    }

    /**
     * Get value of HTTP cookie from the current HTTP request
     *
     * Return the value of a cookie from the current HTTP request,
     * or return NULL if cookie does not exist. Cookies created during
     * the current request will not be available until the next request.
     *
     * @param  string      $name    The cookie name
     * @return string|null
     * @api
     */
    public function getCookie($name)
    {
        return $this['request']->getCookie($name);
    }

    /**
     * Delete HTTP cookie (encrypted or unencrypted)
     *
     * Remove a Cookie from the client. This method will overwrite an existing Cookie
     * with a new, empty, auto-expiring Cookie. This method's arguments must match
     * the original Cookie's respective arguments for the original Cookie to be
     * removed. If any of this method's arguments are omitted or set to NULL, the
     * default Cookie setting values (set during Slim::init) will be used instead.
     *
     * @param  string $name     The cookie name
     * @param  string $path     The path on the server in which the cookie will be available on
     * @param  string $domain   The domain that the cookie is available to
     * @param  bool   $secure   Indicates that the cookie should only be transmitted over a secure
     *                          HTTPS connection from the client
     * @param  bool   $httponly When TRUE the cookie will be made accessible only through the HTTP protocol
     * @api
     */
    public function deleteCookie($name, $path = null, $domain = null, $secure = null, $httponly = null)
    {
        $settings = array(
            'domain' => is_null($domain) ? $this->config('cookies.domain') : $domain,
            'path' => is_null($path) ? $this->config('cookies.path') : $path,
            'secure' => is_null($secure) ? $this->config('cookies.secure') : $secure,
            'httponly' => is_null($httponly) ? $this->config('cookies.httponly') : $httponly
        );
        $this['response']->removeCookie($name, $settings);
    }

    /********************************************************************************
    * Helper Methods
    *******************************************************************************/

    /**
     * Get the absolute path to this Slim application's root directory
     *
     * This method returns the absolute path to the filesystem directory in which
     * the Slim app is instantiated. The return value WILL NOT have a trailing slash.
     *
     * @return string
     * @throws \RuntimeException If $_SERVER[SCRIPT_FILENAME] is not available
     * @api
     */
    public function root()
    {
        if ($this['environment']->has('SCRIPT_FILENAME') === false) {
            throw new \RuntimeException('The `SCRIPT_FILENAME` server variable could not be found. It is required by `\Slim\App::root()`.');
        }

        return dirname($this['environment']->get('SCRIPT_FILENAME'));
    }

    /**
     * Clean current output buffer
     */
    protected function cleanBuffer()
    {
        if (ob_get_level() !== 0) {
            ob_clean();
        }
    }

    /**
     * Stop
     *
     * The thrown exception will be caught in application's `call()` method
     * and the response will be sent as is to the HTTP client.
     *
     * @throws \Slim\Exception\Stop
     * @api
     */
    public function stop()
    {
        throw new \Slim\Exception\Stop();
    }

    /**
     * Halt
     *
     * Stop the application and immediately send the response with a
     * specific status and body to the HTTP client. This may send any
     * type of response: info, success, redirect, client error, or server error.
     * If you need to render a template AND customize the response status,
     * use the application's `render()` method instead.
     *
     * @param  int    $status  The HTTP response status
     * @param  string $message The HTTP response body
     * @api
     */
    public function halt($status, $message = '')
    {
        $this->cleanBuffer();
        $this['response']->setStatus($status);
        $this['response']->write($message, true);
        $this->stop();
    }

    /**
     * Pass
     *
     * The thrown exception is caught in the application's `call()` method causing
     * the router's current iteration to stop and continue to the subsequent route if available.
     * If no subsequent matching routes are found, a 404 response will be sent to the client.
     *
     * @throws \Slim\Exception\Pass
     * @api
     */
    public function pass()
    {
        $this->cleanBuffer();
        throw new \Slim\Exception\Pass();
    }

    /**
     * Set the HTTP response Content-Type
     * @param  string $type The Content-Type for the Response (ie. text/html)
     * @api
     */
    public function contentType($type)
    {
        $this['response']->setHeader('Content-Type', $type);
    }

    /**
     * Set the HTTP response status code
     * @param  int $code The HTTP response status code
     * @api
     */
    public function status($code)
    {
        $this['response']->setStatus($code);
    }

    /**
     * Get the URL for a named route
     * @param  string            $name   The route name
     * @param  array             $params Associative array of URL parameters and replacement values
     * @throws \RuntimeException         If named route does not exist
     * @return string
     * @api
     */
    public function urlFor($name, $params = array())
    {
        return $this['request']->getScriptName() . $this['router']->urlFor($name, $params);
    }

    /**
     * Redirect
     *
     * This method immediately redirects to a new URL. By default,
     * this issues a 302 Found response; this is considered the default
     * generic redirect response. You may also specify another valid
     * 3xx status code if you want. This method will automatically set the
     * HTTP Location header for you using the URL parameter.
     *
     * @param  string $url    The destination URL
     * @param  int    $status The HTTP redirect status code (optional)
     * @api
     */
    public function redirect($url, $status = 302)
    {
        $this['response']->redirect($url, $status);
        $this->halt($status);
    }

    /********************************************************************************
    * Hooks
    *******************************************************************************/

    /**
     * Assign hook
     * @param  string $name     The hook name
     * @param  mixed  $callable A callable object
     * @param  int    $priority The hook priority; 0 = high, 10 = low
     * @api
     */
    public function hook($name, $callable, $priority = 10)
    {
        if (!isset($this->hooks[$name])) {
            $this->hooks[$name] = array(array());
        }
        if (is_callable($callable)) {
            $this->hooks[$name][(int) $priority][] = $callable;
        }
    }

    /**
     * Invoke hook
     * @param  string $name    The hook name
     * @param  mixed  $hookArg (Optional) Argument for hooked functions
     * @api
     */
    public function applyHook($name, $hookArg = null)
    {
        if (!isset($this->hooks[$name])) {
            $this->hooks[$name] = array(array());
        }
        if (!empty($this->hooks[$name])) {
            // Sort by priority, low to high, if there's more than one priority
            if (count($this->hooks[$name]) > 1) {
                ksort($this->hooks[$name]);
            }
            foreach ($this->hooks[$name] as $priority) {
                if (!empty($priority)) {
                    foreach ($priority as $callable) {
                        call_user_func($callable, $hookArg);
                    }
                }
            }
        }
    }

    /**
     * Get hook listeners
     *
     * Return an array of registered hooks. If `$name` is a valid
     * hook name, only the listeners attached to that hook are returned.
     * Else, all listeners are returned as an associative array whose
     * keys are hook names and whose values are arrays of listeners.
     *
     * @param  string     $name A hook name (Optional)
     * @return array|null
     * @api
     */
    public function getHooks($name = null)
    {
        if (!is_null($name)) {
            return isset($this->hooks[(string) $name]) ? $this->hooks[(string) $name] : null;
        } else {
            return $this->hooks;
        }
    }

    /**
     * Clear hook listeners
     *
     * Clear all listeners for all hooks. If `$name` is
     * a valid hook name, only the listeners attached
     * to that hook will be cleared.
     *
     * @param  string $name A hook name (Optional)
     * @api
     */
    public function clearHooks($name = null)
    {
        if (!is_null($name) && isset($this->hooks[(string) $name])) {
            $this->hooks[(string) $name] = array(array());
        } else {
            foreach ($this->hooks as $key => $value) {
                $this->hooks[$key] = array(array());
            }
        }
    }

    /********************************************************************************
     * Streaming Files
     *******************************************************************************/

    /**
     * Send a File
     *
     * This method streams a local or remote file to the client
     *
     * @param  string $file        The URI of the file, can be local or remote
     * @param  string $contentType Optional content type of the stream, if not specified Slim will attempt to get this
     * @api
     */
    public function sendFile($file, $contentType = false) {
        $fp = fopen($file, "r");
        $this['response']->getBody()->setStream($fp);
        if ($contentType) {
            $this['response']->setHeader("Content-Type", $contentType);
        } else {
            if (file_exists($file)) {
                //Set Content-Type
<<<<<<< HEAD
                if ($contentType) {
                    $this['response']->setHeader("Content-Type", $contentType);
                } else {
                    if (extension_loaded('fileinfo')) {
                        $finfo = new \finfo(FILEINFO_MIME_TYPE);
                        $type = $finfo->file($file);
                        $this['response']->setHeader("Content-Type", $type);
                    } else {
                        $this['response']->setHeader("Content-Type", "application/octet-stream");
                    }
=======
                if (extension_loaded('fileinfo')) {
                    $finfo = new \finfo(FILEINFO_MIME_TYPE);
                    $type = $finfo->file($file);
                    $this['response']->getHeaders()->set("Content-Type", $type);
                } else {
                    $this['response']->getHeaders()->set("Content-Type", "application/octet-stream");
>>>>>>> 9d941add
                }

                //Set Content-Length
                $stat = fstat($fp);
                $this['response']->setHeader("Content-Length", $stat['size']);
            } else {
                //Set Content-Type and Content-Length
                $data = stream_get_meta_data($fp);

                foreach ($data['wrapper_data'] as $header) {
                    list($k, $v) = explode(": ", $header, 2);

                    if ($k === "Content-Type") {
<<<<<<< HEAD
                        if ($contentType) {
                            $this['response']->setHeader("Content-Type", $contentType);
                        } else {
                            $this['response']->setHeader("Content-Type", $v);
                        }
=======
                        $this['response']->getHeaders()->set("Content-Type", $v);
>>>>>>> 9d941add
                    } else if ($k === "Content-Length") {
                        $this['response']->setHeader("Content-Length", $v);
                    }
                }
            }
        }
    }

    /**
     * Send a Process
     *
     * This method streams a process to a client
     *
     * @param  string $command     The command to run
     * @param  string $contentType Optional content type of the stream
     * @api
     */
    public function sendProcess($command, $contentType = "text/plain") {
        $this['response']->getBody()->setStream(popen($command, 'r'));
        $this['response']->setHeader("Content-Type", $contentType);
    }

    /**
     * Set Download
     *
     * This method triggers a download in the browser
     *
     * @param  string $filename Optional filename for the download
     * @api
     */
    public function setDownload($filename = false) {
        $h = "attachment;";
        if ($filename) {
            $h .= "filename='" . $filename . "'";
        }
        $this['response']->setHeader("Content-Disposition", $h);
    }

    /********************************************************************************
    * Middleware
    *******************************************************************************/

    /**
     * Add middleware
     *
     * This method prepends new middleware to the application middleware stack.
     * The argument must be an instance that subclasses Slim_Middleware.
     *
     * @param  \Slim\Middleware
     * @api
     */
    public function add(\Slim\Middleware $newMiddleware)
    {
        $middleware = $this['middleware'];
        if(in_array($newMiddleware, $middleware)) {
            $middleware_class = get_class($newMiddleware);
            throw new \RuntimeException("Circular Middleware setup detected. Tried to queue the same Middleware instance ({$middleware_class}) twice.");
        }
        $newMiddleware->setApplication($this);
        $newMiddleware->setNextMiddleware($this['middleware'][0]);
        array_unshift($middleware, $newMiddleware);
        $this['middleware'] = $middleware;
    }

    /********************************************************************************
    * Runner
    *******************************************************************************/

    /**
     * Run
     *
     * This method invokes the middleware stack, including the core Slim application;
     * the result is an array of HTTP status, header, and body. These three items
     * are returned to the HTTP client.
     *
     * @api
     */
    public function run()
    {
        set_error_handler(array('\Slim\App', 'handleErrors'));

        // Invoke middleware and application stack
        try {
            $this['middleware'][0]->call();
        } catch (\Exception $e) {
            $this['response']->write($this->callErrorHandler($e), true);
        }

        // Finalize and send response
        $this->finalize();

        restore_error_handler();
    }

    /**
     * Dispatch request and build response
     *
     * This method will route the provided Request object against all available
     * application routes. The provided response will reflect the status, header, and body
     * set by the invoked matching route.
     *
     * The provided Request and Response objects are updated by reference. There is no
     * value returned by this method.
     *
     * @param  \Slim\Http\Request  The request instance
     * @param  \Slim\Http\Response The response instance
     */
    protected function dispatchRequest(\Slim\Http\Request $request, \Slim\Http\Response $response)
    {
        try {
            $this->applyHook('slim.before');
            ob_start();
            $this->applyHook('slim.before.router');
            $dispatched = false;
            $matchedRoutes = $this['router']->getMatchedRoutes($request->getMethod(), $request->getPathInfo(), false);
            foreach ($matchedRoutes as $route) {
                try {
                    $this->applyHook('slim.before.dispatch');
                    $dispatched = $route->dispatch();
                    $this->applyHook('slim.after.dispatch');
                    if ($dispatched) {
                        break;
                    }
                } catch (\Slim\Exception\Pass $e) {
                    continue;
                }
            }
            if (!$dispatched) {
                $this->notFound();
            }
            $this->applyHook('slim.after.router');
        } catch (\Slim\Exception\Stop $e) {}
        $response->write(ob_get_clean());
        $this->applyHook('slim.after');
    }

    /**
     * Perform a sub-request from within an application route
     *
     * This method allows you to prepare and initiate a sub-request, run within
     * the context of the current request. This WILL NOT issue a remote HTTP
     * request. Instead, it will route the provided URL, method, headers,
     * cookies, body, and server variables against the set of registered
     * application routes. The result response object is returned.
     *
     * @param  string $url             The request URL
     * @param  string $method          The request method
     * @param  array  $headers         Associative array of request headers
     * @param  array  $cookies         Associative array of request cookies
     * @param  string $body            The request body
     * @param  array  $serverVariables Custom $_SERVER variables
     * @return \Slim\Http\Response
     */
    public function subRequest($url, $method = 'GET', array $headers = array(), array $cookies = array(), $body = '', array $serverVariables = array())
    {
        // Build sub-request and sub-response
        $environment = new \Slim\Environment(array_merge(array(
            'REQUEST_METHOD' => $method,
            'REQUEST_URI' => $url,
            'SCRIPT_NAME' => '/index.php'
        ), $serverVariables));

        $headers = new \Slim\Http\Headers($environment);
        $cookies = new \Slim\Http\Cookies($headers);

        $subRequest = new \Slim\Http\Request($environment, $headers, $cookies, $body);
        $subResponse = new \Slim\Http\Response(new \Slim\Http\Headers(), new \Slim\Http\Cookies());

        // Cache original request and response
        $oldRequest = $this['request'];
        $oldResponse = $this['response'];

        // Set sub-request and sub-response
        $this['request'] = $subRequest;
        $this['response'] = $subResponse;

        // Dispatch sub-request through application router
        $this->dispatchRequest($subRequest, $subResponse);

        // Restore original request and response
        $this['request'] = $oldRequest;
        $this['response'] = $oldResponse;

        return $subResponse;
    }

    /**
     * Call
     *
     * This method finds and iterates all route objects that match the current request URI.
     */
    public function call()
    {
        $this->dispatchRequest($this['request'], $this['response']);
    }

    /**
     * Finalize send response
     *
     * This method sends the response object
     */
    public function finalize() {
        if (!$this->responded) {
            $this->responded = true;

            // Finalise session if it has been used
            if (isset($_SESSION)) {
                // Save flash messages to session
                $this['flash']->save();

                // Encrypt, save, close session
                if ($this->config('session.encrypt') === true) {
                    $this['session']->encrypt($this['crypt']);
                }
                $this['session']->save();
            }

            // Encrypt cookies
            if ($this['settings']['cookies.encrypt']) {
                $this['response']->encryptCookies($this['crypt']);
            }

            //Fetch status, header, and body
            list($status, $headers, $body) = $this['response']->finalize();

            //Send headers
            if (headers_sent() === false) {
                //Send status
                if (strpos(PHP_SAPI, 'cgi') === 0) {
                    header(sprintf('Status: %s', $this['response']->getReasonPhrase()));
                } else {
                    header(sprintf('HTTP/%s %s', $this->config('http.version'), $this['response']->getReasonPhrase()));
                }

                //Send headers
                foreach ($headers as $name => $value) {
                    $hValues = explode("\n", $value);
                    foreach ($hValues as $hVal) {
                        header("$name: $hVal", false);
                    }
                }
            }

            //Send body, but only if it isn't a HEAD request
            if ($this['request']->isHead() === false) {
                $body->rewind();
                while ($body->feof() === false) {
                    ob_start();
                    echo $body->read(1024);
                    echo ob_get_clean();
                    // ob_flush();
                }
            }
        }
    }

    /********************************************************************************
    * Error Handling and Debugging
    *******************************************************************************/

    /**
     * Convert errors into ErrorException objects
     *
     * This method catches PHP errors and converts them into \ErrorException objects;
     * these \ErrorException objects are then thrown and caught by Slim's
     * built-in or custom error handlers.
     *
     * @param  int            $errno   The numeric type of the Error
     * @param  string         $errstr  The error message
     * @param  string         $errfile The absolute path to the affected file
     * @param  int            $errline The line number of the error in the affected file
     * @return bool
     * @throws \ErrorException
     */
    public static function handleErrors($errno, $errstr = '', $errfile = '', $errline = '')
    {
        if (!($errno & error_reporting())) {
            return;
        }

        throw new \ErrorException($errstr, $errno, 0, $errfile, $errline);
    }

    /**
     * Generate diagnostic template markup
     *
     * This method accepts a title and body content to generate an HTML document layout.
     *
     * @param  string $title The title of the HTML template
     * @param  string $body  The body content of the HTML template
     * @return string
     */
    protected static function generateTemplateMarkup($title, $body)
    {
        return sprintf("<html><head><title>%s</title><style>body{margin:0;padding:30px;font:12px/1.5 Helvetica,Arial,Verdana,sans-serif;}h1{margin:0;font-size:48px;font-weight:normal;line-height:48px;}strong{display:inline-block;width:65px;}</style></head><body><h1>%s</h1>%s</body></html>", $title, $title, $body);
    }

    /**
     * Default Not Found handler
     */
    protected function defaultNotFound()
    {
        echo static::generateTemplateMarkup('404 Page Not Found', '<p>The page you are looking for could not be found. Check the address bar to ensure your URL is spelled correctly. If all else fails, you can visit our home page at the link below.</p><a href="' . $this['request']->getScriptName() . '/">Visit the Home Page</a>');
    }

    /**
     * Default Error handler
     */
    protected function defaultError($e)
    {
        $this->contentType('text/html');

        if ($this['mode'] === 'development') {
            $title = 'Slim Application Error';
            $html = '';

            if ($e instanceof \Exception) {
                $code = $e->getCode();
                $message = $e->getMessage();
                $file = $e->getFile();
                $line = $e->getLine();
                $trace = str_replace(array('#', '\n'), array('<div>#', '</div>'), $e->getTraceAsString());

                $html = '<p>The application could not run because of the following error:</p>';
                $html .= '<h2>Details</h2>';
                $html .= sprintf('<div><strong>Type:</strong> %s</div>', get_class($e));
                if ($code) {
                    $html .= sprintf('<div><strong>Code:</strong> %s</div>', $code);
                }
                if ($message) {
                    $html .= sprintf('<div><strong>Message:</strong> %s</div>', $message);
                }
                if ($file) {
                    $html .= sprintf('<div><strong>File:</strong> %s</div>', $file);
                }
                if ($line) {
                    $html .= sprintf('<div><strong>Line:</strong> %s</div>', $line);
                }
                if ($trace) {
                    $html .= '<h2>Trace</h2>';
                    $html .= sprintf('<pre>%s</pre>', $trace);
                }
            } else {
                $html = sprintf('<p>%s</p>', $e);
            }

            echo self::generateTemplateMarkup($title, $html);
        } else {
            echo self::generateTemplateMarkup(
                'Error',
                '<p>A website error has occurred. The website administrator has been notified of the issue. Sorry'
                . 'for the temporary inconvenience.</p>'
            );
        }
    }
}<|MERGE_RESOLUTION|>--- conflicted
+++ resolved
@@ -942,25 +942,12 @@
         } else {
             if (file_exists($file)) {
                 //Set Content-Type
-<<<<<<< HEAD
-                if ($contentType) {
-                    $this['response']->setHeader("Content-Type", $contentType);
-                } else {
-                    if (extension_loaded('fileinfo')) {
-                        $finfo = new \finfo(FILEINFO_MIME_TYPE);
-                        $type = $finfo->file($file);
-                        $this['response']->setHeader("Content-Type", $type);
-                    } else {
-                        $this['response']->setHeader("Content-Type", "application/octet-stream");
-                    }
-=======
                 if (extension_loaded('fileinfo')) {
                     $finfo = new \finfo(FILEINFO_MIME_TYPE);
                     $type = $finfo->file($file);
-                    $this['response']->getHeaders()->set("Content-Type", $type);
+                    $this['response']->setHeader("Content-Type", $type);
                 } else {
-                    $this['response']->getHeaders()->set("Content-Type", "application/octet-stream");
->>>>>>> 9d941add
+                    $this['response']->setHeader("Content-Type", "application/octet-stream");
                 }
 
                 //Set Content-Length
@@ -974,15 +961,7 @@
                     list($k, $v) = explode(": ", $header, 2);
 
                     if ($k === "Content-Type") {
-<<<<<<< HEAD
-                        if ($contentType) {
-                            $this['response']->setHeader("Content-Type", $contentType);
-                        } else {
-                            $this['response']->setHeader("Content-Type", $v);
-                        }
-=======
-                        $this['response']->getHeaders()->set("Content-Type", $v);
->>>>>>> 9d941add
+                        $this['response']->setHeader("Content-Type", $v);
                     } else if ($k === "Content-Length") {
                         $this['response']->setHeader("Content-Length", $v);
                     }
