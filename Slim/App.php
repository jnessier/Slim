--- conflicted
+++ resolved
@@ -293,6 +293,12 @@
         $request = $this->container->get('request');
         $response = $this->container->get('response');
 
+        // Dispatch the Router first if the setting for this is on
+        if ($this->container->get('settings')['determineRouteBeforeAppMiddleware'] === true) {
+            // Dispatch router (note: you won't be able to alter routes after this)
+            $request = $this->dispatchRouterAndPrepareRoute($request);
+        }
+
         // Traverse middleware stack
         try {
             $response = $this->callMiddlewareStack($request, $response);
@@ -356,39 +362,7 @@
                 }
             }
 
-<<<<<<< HEAD
-    /**
-     * Run application
-     *
-     * This method traverses the application middleware stack and then sends the
-     * resultant Response object to the HTTP client.
-     */
-    public function run()
-    {
-        // Finalize routes here for middleware stack
-        $this->container->get('router')->finalize();
-
-        $request = $this->container->get('request');
-        $response = $this->container->get('response');
-
-        // Dispatch the Router first if the setting for this is on
-        if ($this->container->get('settings')['determineRouteBeforeAppMiddleware'] === true) {
-            // Dispatch router (note: you won't be able to alter routes after this)
-            $request = $this->dispatchRouterAndPrepareRoute($request);
-        }
-
-        // Traverse middleware stack
-        try {
-            $response = $this->callMiddlewareStack($request, $response);
-        } catch (SlimException $e) {
-            $response = $e->getResponse();
-        } catch (Exception $e) {
-            /** @var callable $errorHandler */
-            $errorHandler = $this->container->get('errorHandler');
-            $response = $errorHandler($request, $response, $e);
-=======
             $responded = true;
->>>>>>> 789739bc
         }
     }
 
@@ -465,13 +439,13 @@
     }
 
     /**
-<<<<<<< HEAD
      * Dispatch the router to find the route. Prepare the route for use.
      *
      * @param ServerRequestInterface $request
      * @return ServerRequestInterface
      */
-    protected function dispatchRouterAndPrepareRoute(ServerRequestInterface $request) {
+    protected function dispatchRouterAndPrepareRoute(ServerRequestInterface $request)
+    {
         $routeInfo = $this->container->get('router')->dispatch($request);
 
         if ($routeInfo[0] === Dispatcher::FOUND) {
@@ -485,7 +459,9 @@
         $routeInfo['request'] = [$request->getMethod(), (string) $request->getUri()];
 
         return $request->withAttribute('routeInfo', $routeInfo);
-=======
+    }
+
+    /**
      * Finalize response
      *
      * @param ResponseInterface $response
@@ -505,6 +481,5 @@
         }
 
         return $response;
->>>>>>> 789739bc
     }
 }