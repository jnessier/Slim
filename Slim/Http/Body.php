<?php
/**
 * Slim Framework (http://slimframework.com)
 *
 * @link      https://github.com/codeguy/Slim
 * @copyright Copyright (c) 2011-2015 Josh Lockhart
 * @license   https://github.com/codeguy/Slim/blob/master/LICENSE (MIT License)
 */
namespace Slim\Http;

/**
 * Body
 *
 * This class represents an HTTP message body and encapsulates a
 * streamable resource according to the PSR-7 standard.
 *
 * @link https://github.com/php-fig/http-message/blob/master/src/StreamInterface.php
 */
class Body extends Stream
{

<<<<<<< HEAD
    /**
     * Returns the remaining contents in a string
     *
     * @return string
     * @throws \RuntimeException if unable to read or an error occurs while
     *     reading.
     */
    public function getContents()
    {
        if (!$this->isReadable() || ($contents = stream_get_contents($this->stream)) === false) {
            throw new RuntimeException('Could not get contents of stream');
        }
        return $contents;
    }
=======
>>>>>>> c0e03a68
}<|MERGE_RESOLUTION|>--- conflicted
+++ resolved
@@ -19,21 +19,4 @@
 class Body extends Stream
 {
 
-<<<<<<< HEAD
-    /**
-     * Returns the remaining contents in a string
-     *
-     * @return string
-     * @throws \RuntimeException if unable to read or an error occurs while
-     *     reading.
-     */
-    public function getContents()
-    {
-        if (!$this->isReadable() || ($contents = stream_get_contents($this->stream)) === false) {
-            throw new RuntimeException('Could not get contents of stream');
-        }
-        return $contents;
-    }
-=======
->>>>>>> c0e03a68
 }