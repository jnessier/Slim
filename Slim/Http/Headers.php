<?php
/**
 * Slim - a micro PHP 5 framework
 *
 * @author      Josh Lockhart <info@slimframework.com>
 * @copyright   2011 Josh Lockhart
 * @link        http://www.slimframework.com
 * @license     http://www.slimframework.com/license
 * @version     1.6.0
 *
 * MIT LICENSE
 *
 * Permission is hereby granted, free of charge, to any person obtaining
 * a copy of this software and associated documentation files (the
 * "Software"), to deal in the Software without restriction, including
 * without limitation the rights to use, copy, modify, merge, publish,
 * distribute, sublicense, and/or sell copies of the Software, and to
 * permit persons to whom the Software is furnished to do so, subject to
 * the following conditions:
 *
 * The above copyright notice and this permission notice shall be
 * included in all copies or substantial portions of the Software.
 *
 * THE SOFTWARE IS PROVIDED "AS IS", WITHOUT WARRANTY OF ANY KIND,
 * EXPRESS OR IMPLIED, INCLUDING BUT NOT LIMITED TO THE WARRANTIES OF
 * MERCHANTABILITY, FITNESS FOR A PARTICULAR PURPOSE AND
 * NONINFRINGEMENT. IN NO EVENT SHALL THE AUTHORS OR COPYRIGHT HOLDERS BE
 * LIABLE FOR ANY CLAIM, DAMAGES OR OTHER LIABILITY, WHETHER IN AN ACTION
 * OF CONTRACT, TORT OR OTHERWISE, ARISING FROM, OUT OF OR IN CONNECTION
 * WITH THE SOFTWARE OR THE USE OR OTHER DEALINGS IN THE SOFTWARE.
 */

 /**
  * HTTP Headers
  *
  * This class is an abstraction of the HTTP response headers and
  * provides array access to the header list while automatically
  * stores and retrieves headers with lowercase canonical keys regardless
  * of the input format.
  *
  * This class also implements the `Iterator` and `Countable`
  * interfaces for even more convenient usage.
  *
  * @package Slim
  * @author  Josh Lockhart
<<<<<<< HEAD
  * @since   Version 1.6.0
=======
  * @since   1.6.0
>>>>>>> 98b3f01b
  */
class Slim_Http_Headers implements ArrayAccess, Iterator, Countable {
    /**
     * @var array HTTP headers
     */
    protected $headers;

    /**
     * @var array Map canonical header name to original header name
     */
    protected $map;

    /**
     * Constructor
     * @param   array   $headers
     * @return  void
     */
    public function __construct( $headers = array() ) {
        $this->merge($headers);
    }

    /**
     * Merge Headers
     * @param   array   $headers
     * @return  void
     */
    public function merge( $headers ) {
        foreach ( $headers as $name => $value ) {
            $this[$name] = $value;
        }
    }

    /**
     * Transform header name into canonical form
     * @param   string  $name
     * @return  string
     */
    protected function canonical( $name ) {
        return strtolower(trim($name));
    }

    /**
     * Array Access: Offset Exists
     */
    public function offsetExists( $offset ) {
        return isset($this->headers[$this->canonical($offset)]);
    }

    /**
     * Array Access: Offset Get
     */
    public function offsetGet( $offset ) {
        $canonical = $this->canonical($offset);
        if ( isset($this->headers[$canonical]) ) {
            return $this->headers[$canonical];
        } else {
            return null;
        }
    }

    /**
     * Array Access: Offset Set
     */
    public function offsetSet( $offset, $value ) {
        $canonical = $this->canonical($offset);
        $this->headers[$canonical] = $value;
        $this->map[$canonical] = $offset;
    }

    /**
     * Array Access: Offset Unset
     */
    public function offsetUnset( $offset ) {
        $canonical = $this->canonical($offset);
        unset($this->headers[$canonical], $this->map[$canonical]);
    }

    /**
     * Countable: Count
     */
    public function count() {
        return count($this->headers);
    }

    /**
     * Iterator: Rewind
     */
    public function rewind() {
        reset($this->headers);
    }

    /**
     * Iterator: Current
     */
    public function current() {
        return current($this->headers);
    }

    /**
     * Iterator: Key
     */
    public function key() {
        $key = key($this->headers);
        return $this->map[$key];
    }

    /**
     * Iterator: Next
     */
    public function next() {
        return next($this->headers);
    }

    /**
     * Iterator: Valid
     */
    public function valid() {
        return current($this->headers) !== false;
    }
}<|MERGE_RESOLUTION|>--- conflicted
+++ resolved
@@ -43,11 +43,7 @@
   *
   * @package Slim
   * @author  Josh Lockhart
-<<<<<<< HEAD
-  * @since   Version 1.6.0
-=======
   * @since   1.6.0
->>>>>>> 98b3f01b
   */
 class Slim_Http_Headers implements ArrayAccess, Iterator, Countable {
     /**
