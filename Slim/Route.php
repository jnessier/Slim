<?php
/**
 * Slim Framework (http://slimframework.com)
 *
 * @link      https://github.com/codeguy/Slim
 * @copyright Copyright (c) 2011-2015 Josh Lockhart
 * @license   https://github.com/codeguy/Slim/blob/master/LICENSE (MIT License)
 */
namespace Slim;

use Closure;
use Exception;
use InvalidArgumentException;
use Psr\Http\Message\ServerRequestInterface;
use Psr\Http\Message\ResponseInterface;
use Slim\Handlers\Strategies\RequestResponse;
use Slim\Interfaces\InvocationStrategyInterface;
use Slim\Interfaces\RouteInterface;

/**
 * Route
 */
class Route extends Routable implements RouteInterface
{
    use MiddlewareAwareTrait {
        add as addMiddleware;
    }

    /**
     * HTTP methods supported by this route
     *
     * @var string[]
     */
    protected $methods = [];

    /**
     * Route name
     *
     * @var null|string
     */
    protected $name;

    /**
     * Parent route groups
     *
     * @var RouteGroup[]
     */
    protected $groups;

    /**
     * Output buffering mode
     *
     * One of: false, 'prepend' or 'append'
     *
     * @var boolean|string
     */
    protected $outputBuffering = 'append';

    /**
     * Route parameters
     *
     * @var array
     */
    protected $arguments = [];

    /**
     * Create new route
     *
     * @param string[]     $methods The route HTTP methods
     * @param string       $pattern The route pattern
     * @param callable     $callable The route callable
     * @param RouteGroup[] $groups The parent route groups
     */
    public function __construct($methods, $pattern, $callable, $groups = [])
    {
        $this->methods  = $methods;
        $this->pattern  = $pattern;
        $this->callable = $callable;
        $this->groups   = $groups;
    }

    /**
     * Add middleware
     *
     * This method prepends new middleware to the route's middleware stack.
     *
     * @param  mixed    $callable The callback routine
     *
     * @return RouteInterface
     */
    public function add($callable)
    {
        $callable = $this->resolveCallable($callable);
        if ($callable instanceof Closure) {
            $callable = $callable->bindTo($this->container);
        }

        $this->middleware[] = $callable;
        return $this;
    }

    /**
     * Finalize the route in preparation for dispatching
     */
    public function finalize()
    {
        foreach ($this->getGroups() as $group) {
            foreach ($group->getMiddleware() as $middleware) {
                array_unshift($this->middleware, $middleware);
            }
        }
        foreach ($this->getMiddleware() as $middleware) {
            $this->addMiddleware($middleware);
        }
    }

    /**
     * Get route callable
     *
     * @return callable
     */
    public function getCallable()
    {
        return $this->callable;
    }

    /**
     * Get route methods
     *
     * @return string[]
     */
    public function getMethods()
    {
        return $this->methods;
    }

    /**
     * Get parent route groups
     *
     * @return RouteGroup[]
     */
    public function getGroups()
    {
        return $this->groups;
    }

    /**
     * Get route name
     *
     * @return null|string
     */
    public function getName()
    {
        return $this->name;
    }

    /**
     * Get output buffering mode
     *
     * @return boolean|string
     */
    public function getOutputBuffering()
    {
        return $this->outputBuffering;
    }

    /**
     * Set output buffering mode
     *
     * One of: false, 'prepend' or 'append'
     *
     * @param boolean|string $mode
     *
     * @throws InvalidArgumentException If an unknown buffering mode is specified
     */
    public function setOutputBuffering($mode)
    {
        if (!in_array($mode, [false, 'prepend', 'append'], true)) {
            throw new InvalidArgumentException('Unknown output buffering mode');
        }
        $this->outputBuffering = $mode;
    }

    /**
<<<<<<< HEAD
     * Set route callable
     *
     * @param callable $callable
     */
    protected function setCallable(callable $callable)
    {
        $this->callable = $callable;
    }

    /**
=======
>>>>>>> befc235d
     * Set route name
     *
     * @param string $name
     *
     * @return self
     *
     * @throws InvalidArgumentException if the route name is not a string
     */
    public function setName($name)
    {
        if (!is_string($name)) {
            throw new InvalidArgumentException('Route name must be a string');
        }
        $this->name = $name;
        return $this;
    }

    /**
     * Set a route argument
     *
     * @param string $name
     * @param string $value
     *
     * @return self
     */
    public function setArgument($name, $value)
    {
        $this->arguments[$name] = $value;
        return $this;
    }

    /**
     * Replace route arguments
     *
     * @param array $arguments
     *
     * @return self
     */
    public function setArguments(array $arguments)
    {
        $this->arguments = $arguments;
        return $this;
    }

    /**
     * Retrieve route arguments
     *
     * @return array
     */
    public function getArguments()
    {
        return $this->arguments;
    }

    /**
     * Retrieve a specific route argument
     *
     * @param string $name
     * @param mixed $default
     *
     * @return mixed
     */
    public function getArgument($name, $default = null)
    {
        if (array_key_exists($name, $this->arguments)) {
            return $this->arguments[$name];
        }
        return $default;
    }

    /********************************************************************************
     * Route Runner
     *******************************************************************************/

    /**
     * Run route
     *
     * This method traverses the middleware stack, including the route's callable
     * and captures the resultant HTTP response object. It then sends the response
     * back to the Application.
     *
     * @param ServerRequestInterface $request
     * @param ResponseInterface      $response
     * @param array                  $arguments
     *
     * @return ResponseInterface
     */
    public function run(ServerRequestInterface $request, ResponseInterface $response, array $arguments)
    {
        foreach ($arguments as $k => $v) {
            $this->setArgument($k, $v);
        }

        // add this route to the request's attributes in case route middleware needs access to route arguments
        $request = $request->withAttribute('route', $this);

        // Traverse middleware stack and fetch updated response
        return $this->callMiddlewareStack($request, $response);
    }

    /**
     * Dispatch route callable against current Request and Response objects
     *
     * This method invokes the route object's callable. If middleware is
     * registered for the route, each callable middleware is invoked in
     * the order specified.
     *
     * @param ServerRequestInterface $request  The current Request object
     * @param ResponseInterface      $response The current Response object
     * @return \Psr\Http\Message\ResponseInterface
     * @throws \Exception  if the route callable throws an exception
     */
    public function __invoke(ServerRequestInterface $request, ResponseInterface $response)
    {
        /** @var InvocationStrategyInterface $handler */
        $handler = isset($this->container) ? $this->container->get('foundHandler') : new RequestResponse();

        // invoke route callable
        if ($this->outputBuffering === false) {
            $newResponse = $handler($this->callable, $request, $response, $this->arguments);
        } else {
            try {
                ob_start();
                $newResponse = $handler($this->callable, $request, $response, $this->arguments);
                $output = ob_get_clean();
            } catch (Exception $e) {
                ob_end_clean();
                throw $e;
            }
        }

        if ($newResponse instanceof ResponseInterface) {
            // if route callback returns a ResponseInterface, then use it
            $response = $newResponse;
        } elseif (is_string($newResponse)) {
            // if route callback returns a string, then append it to the response
            $response->getBody()->write($newResponse);
        }

        if (isset($output)) {
            if ($this->outputBuffering === 'prepend') {
                // prepend output buffer content
                $body = new Http\Body(fopen('php://temp', 'r+'));
                $body->write($output . $response->getBody());
                $response = $response->withBody($body);
            } elseif ($this->outputBuffering === 'append') {
                // append output buffer content
                $response->getBody()->write($output);
            }
        }

        return $response;
    }
}<|MERGE_RESOLUTION|>--- conflicted
+++ resolved
@@ -182,19 +182,6 @@
     }
 
     /**
-<<<<<<< HEAD
-     * Set route callable
-     *
-     * @param callable $callable
-     */
-    protected function setCallable(callable $callable)
-    {
-        $this->callable = $callable;
-    }
-
-    /**
-=======
->>>>>>> befc235d
      * Set route name
      *
      * @param string $name
