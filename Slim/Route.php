<?php
/**
 * Slim Framework (https://slimframework.com)
 *
 * @link      https://github.com/slimphp/Slim
 * @copyright Copyright (c) 2011-2017 Josh Lockhart
 * @license   https://github.com/slimphp/Slim/blob/3.x/LICENSE.md (MIT License)
 */
namespace Slim;

use Exception;
use Throwable;
use InvalidArgumentException;
use Psr\Http\Message\ServerRequestInterface;
use Psr\Http\Message\ResponseInterface;
use Slim\Handlers\Strategies\RequestResponse;
use Slim\Interfaces\InvocationStrategyInterface;
use Slim\Interfaces\RouteInterface;

/**
 * Route
 */
class Route extends Routable implements RouteInterface
{
    use MiddlewareAwareTrait;

    /**
     * HTTP methods supported by this route
     *
     * @var string[]
     */
    protected $methods = [];

    /**
     * Route identifier
     *
     * @var string
     */
    protected $identifier;

    /**
     * Route name
     *
     * @var null|string
     */
    protected $name;

    /**
     * Parent route groups
     *
     * @var RouteGroup[]
     */
    protected $groups;

    /**
     * @var bool
     */
    private $finalized = false;

    /**
<<<<<<< HEAD
=======
     * Output buffering mode
     *
     * One of: false, 'prepend' or 'append'
     *
     * @var bool|string
     */
    protected $outputBuffering = 'append';

    /**
>>>>>>> 724459a2
     * @var \Slim\Interfaces\InvocationStrategyInterface
     */
    protected $routeInvocationStrategy;

    /**
     * Route parameters
     *
     * @var array
     */
    protected $arguments = [];

    /**
     * Create new route
     *
     * @param string|string[]   $methods The route HTTP methods
     * @param string            $pattern The route pattern
     * @param callable          $callable The route callable
     * @param RouteGroup[]      $groups The parent route groups
     * @param int               $identifier The route identifier
     */
    public function __construct($methods, $pattern, $callable, $groups = [], $identifier = 0)
    {
        $this->methods  = is_string($methods) ? [$methods] : $methods;
        $this->pattern  = $pattern;
        $this->callable = $callable;
        $this->groups   = $groups;
        $this->identifier = 'route' . $identifier;
        $this->routeInvocationStrategy = new RequestResponse();
    }

    /**
     * Set route invocation strategy
     *
     * @param InvocationStrategyInterface $strategy
     */
    public function setInvocationStrategy(InvocationStrategyInterface $strategy)
    {
        $this->routeInvocationStrategy = $strategy;
    }

    /**
     * Get route invocation strategy
     *
     * @return InvocationStrategyInterface
     */
    public function getInvocationStrategy()
    {
        return $this->routeInvocationStrategy;
    }

    /**
     * Finalize the route in preparation for dispatching
     */
    public function finalize()
    {
        if ($this->finalized) {
            return;
        }

        $groupMiddleware = [];
        foreach ($this->getGroups() as $group) {
            $groupMiddleware = array_merge($group->getMiddleware(), $groupMiddleware);
        }

        $this->middleware = array_merge($this->middleware, $groupMiddleware);

        foreach ($this->getMiddleware() as $middleware) {
            $this->addMiddleware($middleware);
        }

        $this->finalized = true;
    }

    /**
     * Get route callable
     *
     * @return callable
     */
    public function getCallable()
    {
        return $this->callable;
    }

    /**
     * This method enables you to override the Route's callable
     *
     * @param string|\Closure $callable
     */
    public function setCallable($callable)
    {
        $this->callable = $callable;
    }

    /**
     * Get route methods
     *
     * @return string[]
     */
    public function getMethods()
    {
        return $this->methods;
    }

    /**
     * Get parent route groups
     *
     * @return RouteGroup[]
     */
    public function getGroups()
    {
        return $this->groups;
    }

    /**
     * Get route name
     *
     * @return null|string
     */
    public function getName()
    {
        return $this->name;
    }

    /**
     * Get route identifier
     *
     * @return string
     */
    public function getIdentifier()
    {
        return $this->identifier;
    }

    /**
     * Set route name
     *
     * @param string $name
     *
     * @return self
     *
     * @throws InvalidArgumentException if the route name is not a string
     */
    public function setName($name)
    {
        if (!is_string($name)) {
            throw new InvalidArgumentException('Route name must be a string');
        }
        $this->name = $name;
        return $this;
    }

    /**
     * Set a route argument
     *
     * @param string $name
     * @param string $value
     *
     * @return self
     */
    public function setArgument($name, $value)
    {
        $this->arguments[$name] = $value;
        return $this;
    }

    /**
     * Replace route arguments
     *
     * @param array $arguments
     *
     * @return self
     */
    public function setArguments(array $arguments)
    {
        $this->arguments = $arguments;
        return $this;
    }

    /**
     * Retrieve route arguments
     *
     * @return array
     */
    public function getArguments()
    {
        return $this->arguments;
    }

    /**
     * Retrieve a specific route argument
     *
     * @param string $name
     * @param string|null $default
     *
     * @return mixed
     */
    public function getArgument($name, $default = null)
    {
        if (array_key_exists($name, $this->arguments)) {
            return $this->arguments[$name];
        }
        return $default;
    }

    /********************************************************************************
     * Route Runner
     *******************************************************************************/

    /**
     * Prepare the route for use
     *
     * @param ServerRequestInterface $request
     * @param array $arguments
     */
    public function prepare(ServerRequestInterface $request, array $arguments)
    {
        // Add the arguments
        foreach ($arguments as $k => $v) {
            $this->setArgument($k, $v);
        }
    }

    /**
     * Run route
     *
     * This method traverses the middleware stack, including the route's callable
     * and captures the resultant HTTP response object. It then sends the response
     * back to the Application.
     *
     * @param ServerRequestInterface $request
     * @param ResponseInterface      $response
     *
     * @return ResponseInterface
     */
    public function run(ServerRequestInterface $request, ResponseInterface $response)
    {
        // Finalise route now that we are about to run it
        $this->finalize();

        // Traverse middleware stack and fetch updated response
        return $this->callMiddlewareStack($request, $response);
    }

    /**
     * Dispatch route callable against current Request and Response objects
     *
     * This method invokes the route object's callable. If middleware is
     * registered for the route, each callable middleware is invoked in
     * the order specified.
     *
     * @param ServerRequestInterface $request  The current Request object
     * @param ResponseInterface      $response The current Response object
     * @return \Psr\Http\Message\ResponseInterface
     * @throws \Exception  if the route callable throws an exception
     */
    public function __invoke(ServerRequestInterface $request, ResponseInterface $response)
    {
        // Resolve route callable
        $callable = $this->callable;
        if ($this->callableResolver) {
            $callable = $this->callableResolver->resolve($callable);
        }

        /** @var InvocationStrategyInterface $handler */
        $handler = $this->routeInvocationStrategy;

        $routeResponse = $handler($callable, $request, $response, $this->arguments);
        if (! $routeResponse instanceof ResponseInterface) {
            throw new \RuntimeException('Route handler must return instance of \Psr\Http\Message\ResponseInterface');
        }

        return $routeResponse;
    }
}<|MERGE_RESOLUTION|>--- conflicted
+++ resolved
@@ -58,18 +58,6 @@
     private $finalized = false;
 
     /**
-<<<<<<< HEAD
-=======
-     * Output buffering mode
-     *
-     * One of: false, 'prepend' or 'append'
-     *
-     * @var bool|string
-     */
-    protected $outputBuffering = 'append';
-
-    /**
->>>>>>> 724459a2
      * @var \Slim\Interfaces\InvocationStrategyInterface
      */
     protected $routeInvocationStrategy;
