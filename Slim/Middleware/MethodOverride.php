<?php
/**
 * Slim - a micro PHP 5 framework
 *
 * @author      Josh Lockhart <info@slimframework.com>
 * @copyright   2011 Josh Lockhart
 * @link        http://www.slimframework.com
 * @license     http://www.slimframework.com/license
 * @version     1.6.0
 *
 * MIT LICENSE
 *
 * Permission is hereby granted, free of charge, to any person obtaining
 * a copy of this software and associated documentation files (the
 * "Software"), to deal in the Software without restriction, including
 * without limitation the rights to use, copy, modify, merge, publish,
 * distribute, sublicense, and/or sell copies of the Software, and to
 * permit persons to whom the Software is furnished to do so, subject to
 * the following conditions:
 *
 * The above copyright notice and this permission notice shall be
 * included in all copies or substantial portions of the Software.
 *
 * THE SOFTWARE IS PROVIDED "AS IS", WITHOUT WARRANTY OF ANY KIND,
 * EXPRESS OR IMPLIED, INCLUDING BUT NOT LIMITED TO THE WARRANTIES OF
 * MERCHANTABILITY, FITNESS FOR A PARTICULAR PURPOSE AND
 * NONINFRINGEMENT. IN NO EVENT SHALL THE AUTHORS OR COPYRIGHT HOLDERS BE
 * LIABLE FOR ANY CLAIM, DAMAGES OR OTHER LIABILITY, WHETHER IN AN ACTION
 * OF CONTRACT, TORT OR OTHERWISE, ARISING FROM, OUT OF OR IN CONNECTION
 * WITH THE SOFTWARE OR THE USE OR OTHER DEALINGS IN THE SOFTWARE.
 */

 /**
  * HTTP Method Override
  *
  * This is middleware for a Slim application that allows traditional
  * desktop browsers to submit psuedo PUT and DELETE requests by relying
  * on a pre-determined request parameter. Without this middleware,
  * desktop browsers are only able to submit GET and POST requests.
  *
  * This middleware is included automatically!
  *
  * @package    Slim
  * @author     Josh Lockhart
  * @since      1.6.0
  */
class Slim_Middleware_MethodOverride extends Slim_Middleware {
    /**
     * @var array
     */
    protected $settings;

    /**
     * Constructor
     * @param   Slim    $app
     * @param   array   $settings
     * @return  void
     */
    public function __construct( $settings = array() ) {
        $this->settings = array_merge(array('key' => '_METHOD'), $settings);
    }

    /**
     * Call
     *
     * Implements Slim middleware interface. This method is invoked and passed
     * an array of environemnt variables. This middleware inspects the environment
     * variables for the HTTP method override parameter; if found, this middleware
     * modifies the environment settings so downstream middleware and/or the Slim
     * application will treat the request with the desired HTTP method.
     *
     * @param   array $env
     * @return  array[status, header, body]
     */
    public function call() {
<<<<<<< HEAD
        $env =& $this->app->environment();
=======
        $env = $this->app->environment();
>>>>>>> 88887fe1
        if ( isset($env['REQUEST_METHOD']) && $env['REQUEST_METHOD'] === 'POST' ) {
            $req = new Slim_Http_Request($env);
            $method = $req->post($this->settings['key']);
            if ( $method ) {
                $env['slim.method_override.original_method'] = $env['REQUEST_METHOD'];
                $env['REQUEST_METHOD'] = strtoupper($method);
            }
        }
        $this->next->call();
    }
}<|MERGE_RESOLUTION|>--- conflicted
+++ resolved
@@ -73,11 +73,7 @@
      * @return  array[status, header, body]
      */
     public function call() {
-<<<<<<< HEAD
-        $env =& $this->app->environment();
-=======
         $env = $this->app->environment();
->>>>>>> 88887fe1
         if ( isset($env['REQUEST_METHOD']) && $env['REQUEST_METHOD'] === 'POST' ) {
             $req = new Slim_Http_Request($env);
             $method = $req->post($this->settings['key']);
