--- conflicted
+++ resolved
@@ -216,16 +216,11 @@
      *******************************************************************************/
 
     /**
-<<<<<<< HEAD
-     * Echo the contents of a rendered template file
-     * @var string $template The template pathname, relative to the template base directory
-=======
      * Display template
      *
      * This method echoes the rendered template to the current output buffer
      *
      * @param  string   $template   Pathname of template file relative to templates directory
->>>>>>> 023ac6e2
      */
     public function display($template)
     {
