--- conflicted
+++ resolved
@@ -6,11 +6,7 @@
  * @copyright   2011 Josh Lockhart
  * @link        http://www.slimframework.com
  * @license     http://www.slimframework.com/license
-<<<<<<< HEAD
- * @version     1.6.7
-=======
  * @version     2.0.0
->>>>>>> 4bb93e99
  * @package     Slim
  *
  * MIT LICENSE
