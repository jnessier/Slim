--- conflicted
+++ resolved
@@ -144,7 +144,6 @@
      */
     public function __construct(array $settings = null)
     {
-<<<<<<< HEAD
         if (is_null($settings)) {
             $settings = array();
 
@@ -154,27 +153,12 @@
             // Request method
             $settings['REQUEST_METHOD'] = $_SERVER['REQUEST_METHOD'];
 
-	    // Root URI (physical path) and resource URI (virtual path)
-=======
-        if ($settings) {
-            $this->properties = $settings;
-        } else {
-            $env = array();
-
-            //The HTTP request method
-            $env['REQUEST_METHOD'] = $_SERVER['REQUEST_METHOD'];
-
-            //The IP
-            $env['REMOTE_ADDR'] = $_SERVER['REMOTE_ADDR'];
-
-            // Root URI (physical path) and resource URI (virtual path)
->>>>>>> 1817ff97
+	        // Root URI (physical path) and resource URI (virtual path)
             $scriptName = str_replace($_SERVER['DOCUMENT_ROOT'], '', $_SERVER['SCRIPT_FILENAME']); // <-- "/physical/index.php"
             $requestUri = $_SERVER['REQUEST_URI']; // <-- "/physical/index.php/virtual?abc=123" or "/physical/virtual?abc=123"
             $queryString = isset($_SERVER['QUERY_STRING']) ? $_SERVER['QUERY_STRING'] : ''; // <-- "abc=123"
             if (strpos($requestUri, $scriptName) === false) {
                 // With rewriting
-<<<<<<< HEAD
                 $settings['SCRIPT_NAME'] = str_replace('/' . basename($scriptName), '', $scriptName);
             } else {
                 // Without rewriting
@@ -184,17 +168,6 @@
 
             // Query string (without leading "?")
             $settings['QUERY_STRING'] = $queryString;
-=======
-                $env['SCRIPT_NAME'] = str_replace('/' . basename($scriptName), '', $scriptName);
-            } else {
-                // Without rewriting
-                $env['SCRIPT_NAME'] = $scriptName;
-            }
-            $env['PATH_INFO'] = '/' . ltrim(str_replace(array($env['SCRIPT_NAME'], '?' . $queryString), '', $requestUri), '/');
-
-            // Query string (without leading "?")
-            $env['QUERY_STRING'] = $queryString;
->>>>>>> 1817ff97
 
             $settings['SERVER_NAME'] = $_SERVER['SERVER_NAME'];
 
