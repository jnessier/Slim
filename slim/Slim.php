<?php
/**
 * Slim - a micro PHP 5 framework
 *
 * @author      Josh Lockhart
 * @link        http://www.slimframework.com
 * @copyright   2011 Josh Lockhart
 *
 * MIT LICENSE
 *
 * Permission is hereby granted, free of charge, to any person obtaining
 * a copy of this software and associated documentation files (the
 * "Software"), to deal in the Software without restriction, including
 * without limitation the rights to use, copy, modify, merge, publish,
 * distribute, sublicense, and/or sell copies of the Software, and to
 * permit persons to whom the Software is furnished to do so, subject to
 * the following conditions:
 *
 * The above copyright notice and this permission notice shall be
 * included in all copies or substantial portions of the Software.
 *
 * THE SOFTWARE IS PROVIDED "AS IS", WITHOUT WARRANTY OF ANY KIND,
 * EXPRESS OR IMPLIED, INCLUDING BUT NOT LIMITED TO THE WARRANTIES OF
 * MERCHANTABILITY, FITNESS FOR A PARTICULAR PURPOSE AND
 * NONINFRINGEMENT. IN NO EVENT SHALL THE AUTHORS OR COPYRIGHT HOLDERS BE
 * LIABLE FOR ANY CLAIM, DAMAGES OR OTHER LIABILITY, WHETHER IN AN ACTION
 * OF CONTRACT, TORT OR OTHERWISE, ARISING FROM, OUT OF OR IN CONNECTION
 * WITH THE SOFTWARE OR THE USE OR OTHER DEALINGS IN THE SOFTWARE.
 */

//Slim's Encryted Cookies rely on libmcyrpt and these two constants.
//If libmycrpt is unavailable, we ensure the expected constants
//are available to avoid errors.
if ( !defined('MCRYPT_RIJNDAEL_256') ) {
    define('MCRYPT_RIJNDAEL_256', 0);
}
if ( !defined('MCRYPT_MODE_CBC') ) {
    define('MCRYPT_MODE_CBC', 0);
}

//This determines which errors are reported by PHP. By default, all
//errors (including E_STRICT) are reported.
error_reporting(E_ALL | E_STRICT);

//This tells PHP that Slim will handle errors.
set_error_handler(array('Slim', 'handleErrors'));

//This tells PHP that Slim will handle exceptions.
set_exception_handler(array('Slim', 'handleExceptions'));

//This tells PHP to auto-load classes using Slim's autoloader; this will
//only auto-load a class file located in the same directory as Slim.php
//whose file name (excluding the final dot and extension) is the same
//as its class name (case-sensitive). For example, "View.php" will be
//loaded when Slim uses the "View" class for the first time.
spl_autoload_register(array('Slim', 'autoload'));

//PHP 5.3 will complain (loudly) if you don't set a timezone. If you do not
//specify your own timezone before requiring Slim, this tells PHP to use UTC.
if ( @date_default_timezone_set(date_default_timezone_get()) === false ) {
    date_default_timezone_set('UTC');
}

/**
 * Slim
 *
 * This is the primary class for the Slim framework. This class provides
 * the following functionality:
 *
 * - Instantiates and runs the Slim application
 * - Manages application settings
 * - Prepares the Request
 * - Prepares the Response
 * - Prepares the Router
 * - Prepares the View
 * - Prepares the Logger
 * - Provides error handling
 * - Provides helper methods (caching, redirects, etc.)
 *
 * @package Slim
 * @author  Josh Lockhart <info@joshlockhart.com>
 * @since   Version 1.0
 */
class Slim {

<<<<<<< HEAD
	/**
	 * @var Slim The application instance
	 */
	protected static $app;

	/**
	 * @var Request
	 */
	private $request;

	/**
	 * @var Response
	 */
	private $response;

	/**
	 * @var Router
	 */
	private $router;

	/**
	 * @var View
	 */
	private $view;

	/**
	 * @var array Application settings
	 */
	private $settings = array();

	/**
	 * @var array Plugin hooks
	 */
	private $hooks = array(
		'slim.before' => array(array()),
		'slim.before.router' => array(array()),
		'slim.before.dispatch' => array(array()),
		'slim.after.dispatch' => array(array()),
		'slim.after.router' => array(array()),
		'slim.after' => array(array())
	);

	/**
	 * Constructor
	 *
	 * This method instantiates the Slim application
	 * instance, the Request, the Response, the Router,
	 * the before callbacks, the after callbacks, and the
	 * default application settings.
	 */
	private function __construct() {
		$this->request = new Request();
		$this->response = new Response();
		$this->router = new Router( $this->request );
		$this->settings = array(
			'log' => true,
			'log_dir' => './logs',
			'debug' => true,
			'templates_dir' => './templates',
			'cookies.expire_after' => '20 minutes'
		);
	}

	/**
	 * Slim auto-loader
	 *
	 * This method allows Slim to lazy-load class files as
	 * the classes are first instantiated. This method expects
	 * the class files to exist in the same directory as the
	 * primary Slim class definition.
	 *
	 * @return void
	 */
	public static function autoload( $className ) {
		if ( file_exists($file = dirname(__FILE__) . '/' . $className . '.php') ) {
			require_once($file);
		}
	}

	/**
	 * Handle errors
	 *
	 * This is the global Error handler that will catch uncaught errors
	 * and display a nice-looking page with details about the error.
	 *
	 * @param   int     $errno      The numeric type of the Error
	 * @param   string  $errstr     The error message
	 * @param   string  $errfile    The absolute path to the affected file
	 * @param   int     $errline    The line number of the error in the affected file
	 * @return  void
	 */
	public static function handleErrors( $errno, $errstr = '', $errfile = '', $errline = '' ) {
		if ( !(error_reporting() & $errno) ) {
			return;
		}
		Log::error(sprintf("Message: %s | File: %s | Line: %d | Level: %d", $errstr, $errfile, $errline, $errno));
		if ( self::config('debug') === true ) {
			Slim::halt(500, self::generateErrorMarkup($errstr, $errfile, $errline));
		} else {
			self::error();
		}
		die();
	}

	/**
	 * Handle exceptions
	 *
	 * This is the global Exception handler that will catch uncaught exceptions
	 * and display a nice-looking page with details about the exception.
	 *
	 * @param   Exception $e
	 * @return  void
	 */
	public static function handleExceptions( Exception $e ) {
		if ( $e instanceof SlimStopException === false ) {
			Log::error($e);
			if ( self::config('debug') === true ) {
				Slim::halt(500, self::generateErrorMarkup($e->getMessage(), $e->getFile(), $e->getLine(), $e->getTraceAsString()));
			} else {
				self::error();
			}
		}
		die();
	}

	/**
	 * Generate markup for error message
	 *
	 * This method accepts details about an error or exception and
	 * generates HTML markup for the 500 response body that will
	 * be sent to the client.
	 *
	 * @param   string  $message    The error message
	 * @param   string  $file       The absolute file path to the affected file
	 * @param   int     $line       The line number in the affected file
	 * @param   string  $trace      A stack trace of the error
	 * @return  string
	 */
	private static function generateErrorMarkup( $message, $file = '', $line = '', $trace = '' ) {
		$body = '<p>The application could not run because of the following error:</p>';
		$body .= "<h2>Details:</h2><strong>Message:</strong> $message<br/>";
		if ( $file !== '' ) $body .= "<strong>File:</strong> $file<br/>";
		if ( $line !== '' ) $body .= "<strong>Line:</strong> $line<br/>";
		if ( $trace !== '' ) $body .= '<h2>Stack Trace:</h2>' . nl2br($trace);
		return self::generateTemplateMarkup('Slim Application Error', $body);
	}

	/**
	 * Generate default template markup
	 *
	 * This method accepts a title and body content to generate
	 * an HTML page. This is primarily used to generate the markup
	 * for Error handlers and Not Found handlers.
	 *
	 * @param	string	$title The title of the HTML template
	 * @param	string	$body The body content of the HTML template
	 * @return 	string
	 */
	private static function generateTemplateMarkup( $title, $body ) {
		$html = "<html><head><title>$title</title><style>body{margin:0;padding:30px;font:12px/1.5 Helvetica,Arial,Verdana,sans-serif;}h1{margin:0;font-size:48px;font-weight:normal;line-height:48px;}strong{display:inline-block;width:65px;}</style></head><body>";
		$html .= "<h1>$title</h1>";
		$html .= $body;
		$html .= '</body></html>';
		return $html;
	}


	/***** INITIALIZER *****/

	/**
	 * Constructor
	 *
	 * This method instantiates the Slim application
	 * instance, the Request, the Response, the Router,
	 * the before callbacks, the after callbacks, and the
	 * default application settings.
	 *
	 * @param array $userSettings
	 */
	private function __construct( $userSettings = array() ) {
		$this->settings = array_merge(array(
			//Logging
			'log.enable' => false,
			'log.logger' => null,
			'log.path' => './logs',
			'log.level' => 4,
			//Debugging
			'debug' => true,
			//View
			'templates_dir' => './templates',
			'view' => 'View',
			//Settings for all cookies
			'cookies.lifetime' => '20 minutes',
			'cookies.path' => '/',
			'cookies.domain' => '',
			'cookies.secure' => false,
			'cookies.httponly' => false,
			//Settings for encrypted cookies
			'cookies.secret_key' => 'CHANGE_ME',
			'cookies.cipher' => MCRYPT_RIJNDAEL_256,
			'cookies.cipher_mode' => MCRYPT_MODE_CBC,
			'cookies.encrypt' => true,
			'cookies.user_id' => 'DEFAULT'
		), $userSettings);
		$this->request = new Request();
		$this->response = new Response();
		$this->router = new Router( $this->request );
		$this->response->setCookieJar(new CookieJar($this->settings['cookies.secret_key'], array(
			'high_confidentiality' => $this->settings['cookies.encrypt'],
			'mcrypt_algorithm' => $this->settings['cookies.cipher'],
			'mcrypt_mode' => $this->settings['cookies.cipher_mode'],
			'enable_ssl' => $this->settings['cookies.secure']
		)));
		if ( $this->settings['log.enable'] === true ) {
			if ( empty($this->settings['log.logger']) ) {
				Log::setLogger(new Logger($this->settings['log.path'], $this->settings['log.level']));
			} else {
				Log::setLogger($this->settings['log.logger']);
			}
		}
	}

	/**
	 * Initialize Slim
	 *
	 * This instantiates the Slim application, sets a default Not Found
	 * handler, sets a default Error handler, and sets the View class used
	 * to render templates. If the View class parameter is null, a default
	 * View will be created.
	 *
	 * @param   string|View  $viewClass  The name of the view class Slim
     *          will use, or an already initialized View object.
	 * @return  void
	 */
	public static function init( $userSettings = array() ) {
		//Legacy support
		if ( is_string($userSettings) || $userSettings instanceof View ) {
			$settings = array('view' => $userSettings);
		} else {
			$settings = (array)$userSettings;
		}
		self::$app = new Slim($settings);
		self::notFound(array('Slim', 'defaultNotFound'));
		self::error(array('Slim', 'defaultError'));
		self::view(Slim::config('view'));
	}

	/**
	 * Get Slim application instance
	 *
	 * @return Slim
	 */
	public static function getInstance() {
		if ( self::$app instanceof Slim === false ) {
			self::init();
		}
		return self::$app;
	}

	/***** CONFIGURATION *****/

	/**
	 * Configure Slim Settings
	 *
	 * This method defines application settings and acts as a setter and a getter.
	 *
	 * If only one argument is specified and that argument is a string, the value
	 * of the setting identified by the first argument will be returned, or NULL if
	 * that setting does not exist.
	 *
	 * If only one argument is specified and that argument is an associative array,
	 * the array will be merged into the existing application settings.
	 *
	 * If two arguments are provided, the first argument is the setting name
	 * and the second the setting value.
	 *
	 * @param	mixed 	$name 	If a string, the name of the setting to set or retrieve. Else an associated array of setting names and values
	 * @param	mixed 	$value 	If name is a string, the value of the setting identified by $name
	 * @return 	mixed 			The value of a setting if only one argument is a string
	 */
	public static function config( $name, $value = null ) {
		if ( func_num_args() === 1 ) {
			if ( is_array($name) ) {
				self::$app->settings = array_merge(self::$app->settings, $name);
			} else {
				return in_array($name, array_keys(self::$app->settings)) ? self::$app->settings[$name] : null;
			}
		} else {
			self::$app->settings[$name] = $value;
		}
	}

	/***** ROUTING *****/

	/**
	 * Add GET route
	 *
	 * Adds a new GET route to the router with associated callback. This
	 * route may only be matched with a HTTP GET request.
	 *
	 * @param   string  $pattern    The URL pattern, ie. "/books/:id/edit"
	 * @param   mixed   $callable   Anything that returns true for is_callable()
	 * @return  Route
	 */
	public static function get( $pattern, $callable ) {
		return self::router()->map($pattern, $callable, Request::METHOD_GET);
	}

	/**
	 * Add POST route
	 *
	 * Adds a new POST route to the router with associated callback. This
	 * route may only be matched with a HTTP POST request.
	 *
	 * @param   string  $pattern    The URL pattern, ie. "/books/:id/edit"
	 * @param   mixed   $callable   Anything that returns true for is_callable()
	 * @return  Route
	 */
	public static function post( $pattern, $callable ) {
		return self::router()->map($pattern, $callable, Request::METHOD_POST);
	}

	/**
	 * Add PUT route
	 *
	 * Adds a new PUT route to the router with associated callback. This
	 * route may only be matched with a HTTP PUT request.
	 *
	 * @param   string  $pattern    The URL pattern, ie. "/books/:id/edit"
	 * @param   mixed   $callable   Anything that returns true for is_callable()
	 * @return  Route
	 */
	public static function put( $pattern, $callable ) {
		return self::router()->map($pattern, $callable, Request::METHOD_PUT);
	}

	/**
	 * Add DELETE route
	 *
	 * Adds a new DELETE route to the router with associated callback. This
	 * route may only be matched with a HTTP DELETE request.
	 *
	 * @param   string  $pattern    The URL pattern, ie. "/books/:id/edit"
	 * @param   mixed   $callable   Anything that returns true for is_callable()
	 * @return  Route
	 */
	public static function delete( $pattern, $callable ) {
		return self::router()->map($pattern, $callable, Request::METHOD_DELETE);
	}

	/**
	 * Specify or call NotFound Handler
	 *
	 * This method specifies or calls the application-wide NotFound
	 * handler. There are two contexts in which this method may be invoked:
	 *
	 * 1. When specifying the callback method:
	 *
	 * If the $callable parameter is not null and is callable, then this
	 * method will register the callback method to be called when no
	 * routes match the current HTTP request. It will not actually invoke
	 * the NotFound callback, though.
	 *
	 * 2. When invoking the NotFound callback method:
	 *
	 * If the $callable parameter is null, then Slim assumes you want
	 * to invoke an already-registered callback method. If the callback
	 * method has been registered and is callable, then it is invoked
	 * and sends a 404 HTTP Response whose body is the output of
	 * the NotFound handler.
	 *
	 * @param	mixed $callable Anything that returns true for is_callable()
	 * @return 	void
	 */
	public static function notFound( $callable = null ) {
		if ( !is_null($callable) ) {
			self::router()->notFound($callable);
		} else {
			ob_start();
			call_user_func(self::router()->notFound());
			Slim::halt(404, ob_get_clean());
		}
	}

	/**
	 * Specify or call Error Handler
	 *
	 * This method specifies or calls the application-wide Error
	 * handler. There are two contexts in which this method may be invoked:
	 *
	 * 1. When specifying the Error callback method:
	 *
	 * If the $callable parameter is not null and is callable, then this
	 * method will register the callback method to be called when there
	 * is an uncaught application Exception or Error. It will not actually invoke
	 * the Error callback, though.
	 *
	 * 2. When invoking the Error callback method:
	 *
	 * If the $callable parameter is null, then Slim assumes you want
	 * to invoke an already-registered callback method. If the callback
	 * method has been registered and is callable, then it is invoked
	 * and sends a 500 HTTP Response whose body is the output of
	 * the Error handler. This method will ONLY be invoked when
	 * $config['show_errors'] is FALSE.
	 *
	 * @param	mixed $callable Anything that returns true for is_callable()
	 * @return 	void
	 */
	public static function error( $callable = null ) {
		if ( !is_null($callable) ) {
			self::router()->error($callable);
		} else {
			ob_start();
			call_user_func(self::router()->error());
			Slim::halt(500, ob_get_clean());
		}
	}

	/***** CALLBACKS *****/

	/**
	 * Add BEFORE callback
	 *
	 * This queues a callable object to be called before the Slim app
	 * is run. Use this to manipulate the request, session, etc. Queued
	 * callbacks are called in the order they are added.
	 *
	 * @param	mixed $callable Anything that returns true for is_callable()
	 * @return 	void
	 */
	public static function before( $callable ) {
		self::hook('slim.before.router', $callable);
	}

	/**
	 * Add AFTER callback
	 *
	 * This queues a callable object to be called after the Slim app
	 * is run. Use this to manipulate the response, session, etc. Queued
	 * callbacks are called in the order they are added.
	 *
	 * @param	mixed $callable Anything that returns true for is_callable()
	 * @return 	void
	 */
	public static function after( $callable ) {
		self::hook('slim.after.router', $callable);
	}

	/***** ACCESSORS *****/

	/**
	 * Get the Request object
	 *
	 * @return Request
	 */
	public static function request() {
		return self::$app->request;
	}

	/**
	 * Get the Response object
	 *
	 * @return Response
	 */
	public static function response() {
		return self::$app->response;
	}

	/**
	 * Get the application Router
	 *
	 * @return Router
	 */
	public static function router() {
		return self::$app->router;
	}

	/**
	 * Get and/or set the View
	 *
	 * This method will instantiate a new View if the $viewClass
	 * parameter is not null. If the passed $viewClass parameter is an
     * object of the type View, it will use this object instead of
     * creating a new View.
=======
    /**
     * @var Slim The application instance
     */
    protected static $app;

    /**
     * @var Request
     */
    private $request;

    /**
     * @var Response
     */
    private $response;

    /**
     * @var Router
     */
    private $router;

    /**
     * @var View
     */
    private $view;

    /**
     * @var array Key-value array of application settings
     */
    private $settings = array();

    /**
     * @var array Plugin hooks
     */
    private $hooks = array(
        'slim.before' => array(),
        'slim.before.router' => array(),
        'slim.before.dispatch' => array(),
        'slim.after.dispatch' => array(),
        'slim.after.router' => array(),
        'slim.after' => array()
    );

    /**
     * Slim auto-loader
     *
     * This method lazy-loads class files when a given class if first used.
     * Class files must exist in the same directory as this file and be named
     * the same as its class definition (excluding the dot and extension).
     *
     * @return void
     */
    public static function autoload( $className ) {
        if ( file_exists($file = dirname(__FILE__) . '/' . $className . '.php') ) {
            require_once($file);
        }
    }

    /**
     * Handle errors
     *
     * This is the global Error handler that will catch uncaught errors
     * and display a nice-looking page with details about the error.
     *
     * @param   int     $errno      The numeric type of the Error
     * @param   string  $errstr     The error message
     * @param   string  $errfile    The absolute path to the affected file
     * @param   int     $errline    The line number of the error in the affected file
     * @return  void
     */
    public static function handleErrors( $errno, $errstr = '', $errfile = '', $errline = '' ) {
        if ( !(error_reporting() & $errno) ) {
            return;
        }
        Log::error(sprintf("Message: %s | File: %s | Line: %d | Level: %d", $errstr, $errfile, $errline, $errno));
        if ( self::config('debug') === true ) {
            Slim::halt(500, self::generateErrorMarkup($errstr, $errfile, $errline));
        } else {
            self::error();
        }
        die();
    }

    /**
     * Handle exceptions
     *
     * This is the global Exception handler that will catch uncaught exceptions
     * and display a nice-looking page with details about the exception.
     *
     * @param   Exception $e
     * @return  void
     */
    public static function handleExceptions( Exception $e ) {
        if ( $e instanceof SlimStopException === false ) {
            Log::error($e);
            if ( self::config('debug') === true ) {
                Slim::halt(500, self::generateErrorMarkup($e->getMessage(), $e->getFile(), $e->getLine(), $e->getTraceAsString()));
            } else {
                self::error();
            }
        }
        die();
    }

    /**
     * Generate markup for error message
     *
     * This method accepts details about an error or exception and
     * generates HTML markup for the 500 response body that will
     * be sent to the client.
     *
     * @param   string  $message    The error message
     * @param   string  $file       The absolute file path to the affected file
     * @param   int     $line       The line number in the affected file
     * @param   string  $trace      A stack trace of the error
     * @return  string
     */
    private static function generateErrorMarkup( $message, $file = '', $line = '', $trace = '' ) {
        $body = '<p>The application could not run because of the following error:</p>';
        $body .= "<h2>Details:</h2><strong>Message:</strong> $message<br/>";
        if ( $file !== '' ) $body .= "<strong>File:</strong> $file<br/>";
        if ( $line !== '' ) $body .= "<strong>Line:</strong> $line<br/>";
        if ( $trace !== '' ) $body .= '<h2>Stack Trace:</h2>' . nl2br($trace);
        return self::generateTemplateMarkup('Slim Application Error', $body);
    }

    /**
     * Generate default template markup
     *
     * This method accepts a title and body content to generate
     * an HTML page. This is primarily used to generate the layout markup
     * for Error handlers and Not Found handlers.
     *
     * @param   string  $title The title of the HTML template
     * @param   string  $body The body content of the HTML template
     * @return  string
     */
    private static function generateTemplateMarkup( $title, $body ) {
        $html = "<html><head><title>$title</title><style>body{margin:0;padding:30px;font:12px/1.5 Helvetica,Arial,Verdana,sans-serif;}h1{margin:0;font-size:48px;font-weight:normal;line-height:48px;}strong{display:inline-block;width:65px;}</style></head><body>";
        $html .= "<h1>$title</h1>";
        $html .= $body;
        $html .= '</body></html>';
        return $html;
    }

    /**
     * Default Not Found handler
     *
     * @return void
     */
    public static function defaultNotFound() {
        echo self::generateTemplateMarkup('404 Page Not Found', '<p>The page you are looking for could not be found. Check the address bar to ensure your URL is spelled correctly. If all else fails, you can visit our home page at the link below.</p><a href="' . Slim::request()->root . '">Visit the Home Page</a>');
    }

    /**
     * Default Error handler
     *
     * @return void
     */
    public static function defaultError() {
        echo self::generateTemplateMarkup('Error', '<p>A website error has occured. The website administrator has been notified of the issue. Sorry for the temporary inconvenience.</p>');
    }


    /***** INITIALIZER *****/

    /**
     * Constructor
     *
     * @param   array $userSettings
     * @return  void
     */
    private function __construct( $userSettings = array() ) {
        $this->settings = array_merge(array(
            //Logging
            'log.enable' => false,
            'log.logger' => null,
            'log.path' => './logs',
            'log.level' => 4,
            //Debugging
            'debug' => true,
            //View
            'templates_dir' => './templates',
            'view' => 'View',
            //Settings for all cookies
            'cookies.lifetime' => '20 minutes',
            'cookies.path' => '/',
            'cookies.domain' => '',
            'cookies.secure' => false,
            'cookies.httponly' => false,
            //Settings for encrypted cookies
            'cookies.secret_key' => 'CHANGE_ME',
            'cookies.cipher' => MCRYPT_RIJNDAEL_256,
            'cookies.cipher_mode' => MCRYPT_MODE_CBC,
            'cookies.encrypt' => true,
            'cookies.user_id' => 'DEFAULT'
        ), $userSettings);
        $this->request = new Request();
        $this->response = new Response($this->request);
        $this->router = new Router($this->request);
        $this->response->setCookieJar(new CookieJar($this->settings['cookies.secret_key'], array(
            'high_confidentiality' => $this->settings['cookies.encrypt'],
            'mcrypt_algorithm' => $this->settings['cookies.cipher'],
            'mcrypt_mode' => $this->settings['cookies.cipher_mode'],
            'enable_ssl' => $this->settings['cookies.secure']
        )));
        if ( $this->settings['log.enable'] === true ) {
            if ( empty($this->settings['log.logger']) ) {
                Log::setLogger(new Logger($this->settings['log.path'], $this->settings['log.level']));
            } else {
                Log::setLogger($this->settings['log.logger']);
            }
        }
    }

    /**
     * Initialize Slim
     *
     * This instantiates the Slim application using the provided
     * application settings if available. This also:
     *
     * - Sets a default Not Found handler
     * - Sets a default Error handler
     * - Sets the View class
     *
     * Legacy Support:
     *
     * To support applications built with an older version of Slim,
     * this method's argument may also be a string (the name of a View class)
     * or an instance of a View class or subclass.
     *
     * @param   array|string|View  $viewClass   An array of settings;
     *                                          The name of a View class;
     *                                          A View class or subclass instance;
     * @return  void
     */
    public static function init( $userSettings = array() ) {
        //Legacy support
        if ( is_string($userSettings) || $userSettings instanceof View ) {
            $settings = array('view' => $userSettings);
        } else {
            $settings = (array)$userSettings;
        }
        self::$app = new Slim($settings);
        self::notFound(array('Slim', 'defaultNotFound'));
        self::error(array('Slim', 'defaultError'));
        self::view(Slim::config('view'));
    }

    /**
     * Get the Slim application instance
     *
     * @return Slim
     */
    public static function getInstance() {
        if ( self::$app instanceof Slim === false ) {
            self::init();
        }
        return self::$app;
    }

    /***** CONFIGURATION *****/

    /**
     * Configure Slim Settings
     *
     * This method defines application settings and acts as a setter and a getter.
     *
     * If only one argument is specified and that argument is a string, the value
     * of the setting identified by the first argument will be returned, or NULL if
     * that setting does not exist.
     *
     * If only one argument is specified and that argument is an associative array,
     * the array will be merged into the existing application settings.
     *
     * If two arguments are provided, the first argument is the name of the setting
     * to be created or updated, and the second argument is the setting value.
     *
     * @param   string|array    $name   If a string, the name of the setting to set or retrieve. Else an associated array of setting names and values
     * @param   mixed           $value  If name is a string, the value of the setting identified by $name
     * @return  mixed           The value of a setting if only one argument is a string
     */
    public static function config( $name, $value = null ) {
        if ( func_num_args() === 1 ) {
            if ( is_array($name) ) {
                self::$app->settings = array_merge(self::$app->settings, $name);
            } else {
                return in_array($name, array_keys(self::$app->settings)) ? self::$app->settings[$name] : null;
            }
        } else {
            self::$app->settings[$name] = $value;
        }
    }

    /***** ROUTING *****/

    /**
     * Add GET route
     *
     * Adds a new GET route to the router with associated callable. This
     * route may only be matched with an HTTP GET request.
     *
     * @param   string  $pattern    The URL pattern, ie. "/books/:id/edit"
     * @param   mixed   $callable   Anything that returns true for is_callable()
     * @return  Route
     */
    public static function get( $pattern, $callable ) {
        return self::router()->map($pattern, $callable, Request::METHOD_GET);
    }

    /**
     * Add POST route
     *
     * Adds a new POST route to the router with associated callable. This
     * route may only be matched with an HTTP POST request.
     *
     * @param   string  $pattern    The URL pattern, ie. "/books/:id/edit"
     * @param   mixed   $callable   Anything that returns true for is_callable()
     * @return  Route
     */
    public static function post( $pattern, $callable ) {
        return self::router()->map($pattern, $callable, Request::METHOD_POST);
    }

    /**
     * Add PUT route
     *
     * Adds a new PUT route to the router with associated callable. This
     * route may only be matched with an HTTP PUT request.
     *
     * @param   string  $pattern    The URL pattern, ie. "/books/:id/edit"
     * @param   mixed   $callable   Anything that returns true for is_callable()
     * @return  Route
     */
    public static function put( $pattern, $callable ) {
        return self::router()->map($pattern, $callable, Request::METHOD_PUT);
    }

    /**
     * Add DELETE route
     *
     * Adds a new DELETE route to the router with associated callable. This
     * route may only be matched with an HTTP DELETE request.
     *
     * @param   string  $pattern    The URL pattern, ie. "/books/:id/edit"
     * @param   mixed   $callable   Anything that returns true for is_callable()
     * @return  Route
     */
    public static function delete( $pattern, $callable ) {
        return self::router()->map($pattern, $callable, Request::METHOD_DELETE);
    }

    /**
     * Not Found Handler
     *
     * This method defines or invokes the application-wide Not Found handler.
     * There are two contexts in which this method may be invoked:
     *
     * 1. When declaring the handler:
     *
     * If the $callable parameter is not null and is callable, this
     * method will register the callable to be invoked when no
     * routes match the current HTTP request. It WILL NOT invoke the callable.
     *
     * 2. When invoking the handler:
     *
     * If the $callable parameter is null, Slim assumes you want
     * to invoke an already-registered handler. If the handler has been
     * registered and is callable, it is invoked and sends a 404 HTTP Response
     * whose body is the output of the Not Found handler.
     *
     * @param   mixed $callable Anything that returns true for is_callable()
     * @return  void
     */
    public static function notFound( $callable = null ) {
        if ( !is_null($callable) ) {
            self::router()->notFound($callable);
        } else {
            ob_start();
            call_user_func(self::router()->notFound());
            Slim::halt(404, ob_get_clean());
        }
    }

    /**
     * Error Handler
     *
     * This method defines or invokes the application-wide Error handler.
     * There are two contexts in which this method may be invoked:
     *
     * 1. When declaring the handler:
     *
     * If the $callable parameter is not null and is callable, this
     * method will register the callable to be invoked when an uncaught
     * Exception or Error is detected. It WILL NOT invoke the handler.
     *
     * 2. When invoking the handler:
     *
     * If the $callable parameter is null, Slim assumes you want
     * to invoke an already-registered handler. If the handler has been
     * registered and is callable, it is invoked and sends a 500 HTTP Response
     * whose body is the output of the Error handler.
     *
     * @param   mixed $callable Anything that returns true for is_callable()
     * @return  void
     */
    public static function error( $callable = null ) {
        if ( !is_null($callable) ) {
            self::router()->error($callable);
        } else {
            ob_start();
            call_user_func(self::router()->error());
            Slim::halt(500, ob_get_clean());
        }
    }

    /***** CALLBACKS *****/

    /**
     * Before Callback (DEPRECATION WARNING!)
     *
     * This queues a callable to be invoked before the Slim application
     * is run. Queued callables are invoked in the order they are added.
     *
     * THIS METHOD WILL BE DEPRECATED IN THE NEXT VERSION. USE `Slim::hook()` INSTEAD.
     *
     * @param   mixed $callable Anything that returns true for is_callable()
     * @return  void
     */
    public static function before( $callable ) {
        self::hook('slim.before.router', $callable);
    }

    /**
     * After Callback (DEPRECATION WARNING!)
     *
     * This queues a callable to be invoked after the Slim application
     * is run. Queued callables are invoked in the order they are added.
     *
     * THIS METHOD WILL BE DEPRECATED IN THE NEXT VERSION. USE `Slim::hook()` INSTEAD.
     *
     * @param   mixed $callable Anything that returns true for is_callable()
     * @return  void
     */
    public static function after( $callable ) {
        self::hook('slim.after.router', $callable);
    }

    /***** ACCESSORS *****/

    /**
     * Get the Request object
     *
     * @return Request
     */
    public static function request() {
        return self::$app->request;
    }

    /**
     * Get the Response object
     *
     * @return Response
     */
    public static function response() {
        return self::$app->response;
    }

    /**
     * Get the Router object
     *
     * @return Router
     */
    public static function router() {
        return self::$app->router;
    }

    /**
     * Get and/or set the View
     *
     * This method declares the View to be used by the Slim application.
     * If the argument is a string, Slim will instantiate a new object
     * of the same class. If the argument is an instance of View or a subclass
     * of View, Slim will use the argument as the View.
>>>>>>> 55838924
     *
     * If a View already exists and this method is called to create a
     * new View, data already set in the existing View will be
     * transferred to the new View.
     *
     * @param   string|View $viewClass  The name of a View class;
     *                                  An instance of View;
     * @return  View
     */
    public static function view( $viewClass = null ) {
        if ( !is_null($viewClass) ) {
            $existingData = is_null(self::$app->view) ? array() : self::$app->view->getData();
            if ( $viewClass instanceOf View ) {
                self::$app->view = $viewClass;
            } else {
                self::$app->view = new $viewClass();
            }
<<<<<<< HEAD
			self::$app->view->appendData($existingData);
		}
		return self::$app->view;
	}

	/***** RENDERING *****/

	/**
	 * Render a template
	 *
	 * Call this method within a GET, POST, PUT, DELETE, or NOT FOUND
	 * callback to render a template, whose output is appended to the
	 * current HTTP response body. How the template is rendered is
	 * delegated to the current View.
	 *
	 * @param	string 	$template 	The name of the template passed into the View::render method
	 * @param	array 	$data 		Associative array of data passed for the View
	 * @param	int 	$status 	The HTTP response status code to use (Optional)
	 * @return 	void
	 */
	public static function render( $template, $data = array(), $status = null ) {
		self::view()->setTemplatesDirectory(self::config('templates_dir'));
		if ( !is_null($status) ) {
			self::response()->status($status);
		}
		self::view()->appendData($data);
		self::view()->display($template);
	}

	/***** HTTP CACHING *****/

	/**
	 * Set the last modified time of the resource
	 *
	 * Set the HTTP 'Last-Modified' header and stop if a conditional
	 * GET request's `If-Modified-Since` header matches the last modified time
	 * of the resource. The `time` argument is a UNIX timestamp integer value.
	 * When the current request includes an 'If-Modified-Since' header that
	 * matches the specified last modified time, the application will stop
	 * and send a '304 Not Modified' response.
	 *
	 * @param 	int 						$time 	The last modified UNIX timestamp
	 * @throws 	SlimException 						Returns HTTP 304 Not Modified response if resource last modified time matches `If-Modified-Since` header
	 * @throws 	InvalidArgumentException 			If provided timestamp is not an integer
	 * @return 	void
	 */
	public static function lastModified( $time ) {
		if ( is_integer($time) ) {
			Slim::response()->header('Last-Modified', date(DATE_RFC1123, $time));
			if ( $time === strtotime(Slim::request()->header('IF_MODIFIED_SINCE'))) Slim::halt(304);
		} else {
			throw new InvalidArgumentException('Slim::lastModified only accepts an integer UNIX timestamp value.');
		}
	}

	/**
	 * Set ETag HTTP Response Header
	 *
	 * Set the etag header and stop if the conditional GET request matches.
	 * The `value` argument is a unique identifier for the current resource.
	 * The `type` argument indicates whether the etag should be used as a strong or
	 * weak cache validator.
	 *
	 * When the current request includes an 'If-None-Match' header with
	 * a matching etag, execution is immediately stopped. If the request
	 * method is GET or HEAD, a '304 Not Modified' response is sent.
	 *
	 * @param 	string 						$value 	The etag value
	 * @param 	string 						$type 	The type of etag to create; either "strong" or "weak"
	 * @throws 	InvalidArgumentException 			If provided type is invalid
	 * @return 	void
	 */
	public static function etag( $value, $type = 'strong' ) {

		//Ensure type is correct
		if ( !in_array($type, array('strong', 'weak')) ) {
			throw new InvalidArgumentException('Invalid Slim::etag type. Expected "strong" or "weak".');
		}

		//Set etag value
		$value = '"' . $value . '"';
		if ( $type === 'weak' ) $value = 'W/'.$value;
		Slim::response()->header('ETag', $value);

		//Check conditional GET
		if ( $etagsHeader = Slim::request()->header('IF_NONE_MATCH')) {
			$etags = preg_split('@\s*,\s*@', $etagsHeader);
			if ( in_array($value, $etags) || in_array('*', $etags) ) Slim::halt(304);
		}

	}

	/***** COOKIES *****/

	/**
	 * Set Normal Cookie
	 *
	 * @param	string	$name		The cookie name
	 * @param	mixed	$value		The cookie value
	 * @param	mixed	$time		The duration of the cookie;
	 *								If integer, should be UNIX timestamp;
	 *								If string, converted to UNIX timestamp with `strtotime`;
	 * @param	string	$path		The path on the server in which the cookie will be available on
	 * @param	string	$domain		The domain that the cookie is available to
	 * @param	bool	$secure		Indicates that the cookie should only be transmitted over a secure
	 *								HTTPS connection from the client
	 * @param	bool	$httponly	When TRUE the cookie will be made accessible only through the HTTP protocol
	 * @return 	void
	 */
	public static function setCookie($name, $value, $time = null, $path = null, $domain = null, $secure = null, $httponly = null) {
		$time = is_null($time) ? Slim::config('cookies.lifetime') : $time;
		$path = is_null($path) ? Slim::config('cookies.path') : $path;
		$domain = is_null($domain) ? Slim::config('cookies.domain') : $domain;
		$secure = is_null($secure) ? Slim::config('cookies.secure') : $secure;
		$httponly = is_null($httponly) ? Slim::config('cookies.httponly') : $httponly;
		self::response()->getCookieJar()->setClassicCookie($name, $value, $time, $path, $domain, $secure, $httponly);
	}

	/**
	 * Get Cookie
	 *
	 * Return the value of a cookie, or NULL if cookie does not exist in
	 * the current request. Only cookies sent with the current request
	 * are accessible by this method.
	 *
	 * @param	string $name
	 * @return 	string|null
	 */
	public static function getCookie($name) {
		return self::request()->cookie($name);
	}

	/**
	 * Set Encrypted Cookie
	 *
	 * @param	string	$name		The cookie name
	 * @param	mixed	$value		The cookie value
	 * @param	mixed	$time		The duration of the cookie;
	 *								If integer, should be UNIX timestamp;
	 *								If string, converted to UNIX timestamp with `strtotime`;
	 * @param	string	$path		The path on the server in which the cookie will be available on
	 * @param	string	$domain		The domain that the cookie is available to
	 * @param	bool	$secure		Indicates that the cookie should only be transmitted over a secure
	 *								HTTPS connection from the client
	 * @param	bool	$httponly	When TRUE the cookie will be made accessible only through the HTTP protocol
	 * @return 	void
	 */
	public static function setEncryptedCookie($name, $value, $time = null, $path = null, $domain = null, $secure = null, $httponly = null) {
		$time = is_null($time) ? Slim::config('cookies.lifetime') : $time;
		$path = is_null($path) ? Slim::config('cookies.path') : $path;
		$domain = is_null($domain) ? Slim::config('cookies.domain') : $domain;
		$secure = is_null($secure) ? Slim::config('cookies.secure') : $secure;
		$httponly = is_null($httponly) ? Slim::config('cookies.httponly') : $httponly;
		$userId = Slim::config('cookies.user_id');
		self::response()->getCookieJar()->setCookie($name, $value, $userId, $time, $path, $domain, $secure, $httponly);
	}

	/**
	 * Get Encrypted Cookie
	 *
	 * Return the value of an encrypted cookie, or NULL if cookie does not exist in
	 * the current request. Only cookies sent with the current request
	 * are accessible by this method.
	 *
	 * @param	string $name
	 * @return 	string|null
	 */
	public static function getEncryptedCookie($name) {
		$value = self::response()->getCookieJar()->getCookieValue($name);
		return ($value === false) ? null : $value;
	}

	/***** HELPERS *****/

	/**
	 * Root directory
	 *
	 * This method returns the absolute path to the Slim application
	 * directory. If the Slim application is installed in a public-accessible
	 * sub-directory, the sub-directory path will be included. This method
	 * will always return a server path WITH a trailing slash.
	 *
	 * @return string
	 */
	public static function root() {
		return rtrim($_SERVER['DOCUMENT_ROOT'], '/') . self::request()->root;
	}

	/**
	 * Stop
	 *
	 * Send the current Response as is and stop executing the Slim
	 * application. The thrown exception will be caught by the Slim
	 * custom exception handler which exits this script.
	 *
	 * @throws	SlimStopException
	 * @return 	void
	 */
	public static function stop() {
		self::response()->send();
		throw new SlimStopException();
	}

	/**
	 * Halt
	 *
	 * Halt the application and immediately send an HTTP response with a
	 * specific status code and body. This may be used to send any type of
	 * response: info, success, redirect, client error, or server error.
	 * If you need to render a template AND customize the response status,
	 * you should use Slim::render() instead.
	 *
	 * @param	int             	$status     The HTTP response status
	 * @param	string          	$message    The HTTP response body
	 * @throws	SlimHaltException
	 * @return 	void
	 */
	public static function halt( $status, $message = '' ) {
		if ( ob_get_level() !== 0 ) {
			ob_clean();
		}
		self::response()->status($status);
		self::response()->body($message);
		self::stop();
	}

	/**
	 * Pass
	 *
	 * This method will cause the Router::dispatch method to ignore
	 * this route and continue to the next matching route in the dispatch
	 * loop. If no subsequent mathing routes are found, a 404 response
	 * will be sent to the client.
	 *
	 * @throws	PassException
	 * @return 	void
	 */
	public static function pass() {
		if ( ob_get_level() !== 0 ) {
			ob_clean();
		}
		throw new SlimPassException();
	}

	/**
	 * Set Content-Type
	 *
	 * @param	string $type The Content-Type for the Response (ie text/html, application/json, etc)
	 * @return 	void
	 */
	public static function contentType( $type ) {
		self::response()->header('Content-Type', $type);
	}

	/**
	 * Set Response status
	 *
	 * @param	int $status The HTTP response status code
	 * @return 	void
	 */
	public static function status( $code ) {
		self::response()->status($code);
	}

	/**
	 * Get URL for Route
	 *
	 * @param 	string 			$name 		The route name
	 * @param 	array 			$params		Associative array of URL parameter values; [ name => value, ... ]
	 * @throws 	SlimException 				If named route does not exist
	 * @return 	string
	 */
	public static function urlFor( $name, $params = array() ) {
		return self::router()->urlFor($name, $params);
	}

	/**
	 * Redirect
	 *
	 * This method immediately redirects the client to a new URL. By default,
	 * this issues a 307 Temporary Redirect. You may also specify another valid
	 * 3xx status code if you want. This method will automatically set the
	 * HTTP Location header for you using the URL parameter.
	 *
	 * @param	string						$url		The destination URL
	 * @param	int							$status		The HTTP redirect status code (Optional)
	 * @throws	InvalidArgumentException				If status parameter is not a valid 3xx status code
	 * @return	void
	 */
	public static function redirect( $url, $status = 307 ) {
		if ( $status >= 300 && $status <= 307 ) {
			self::response()->header('Location', (string)$url);
			self::halt($status, (string)$url);
		} else {
			throw new InvalidArgumentException('Slim::redirect only accepts HTTP 300-307 status codes.');
		}
	}

	/**
	 * Default NOT FOUND handler
	 *
	 * Default callback that will be called when a route cannot be
	 * matched to the current HTTP request.
	 *
	 * @return void
	 */
	public static function defaultNotFound() {
		echo self::generateTemplateMarkup('404 Page Not Found', '<p>The page you are looking for could not be found. Check the address bar to ensure your URL is spelled correctly. If all else fails, you can visit our home page at the link below.</p><a href="' . Slim::request()->root . '">Visit the Home Page</a>');
	}

	/**
	 * Default custom error handler
	 *
	 * This is the default error handler invoked when the `show_errors` setting
	 * is set to FALSE.
	 *
	 * @return void
	 */
	public static function defaultError() {
		echo self::generateTemplateMarkup('Error', '<p>A website error has occured. The website administrator has been notified of the issue. Sorry for the temporary inconvenience.</p>');
	}

	/***** HOOKS *****/

	/**
	 * Assign hook
	 *
	 * @param string $name The hook name
	 * @param mixed $callable A callable object
	 * @param int $priority Priority of the hooked function. Default: 10
	 * @return void
	 */
	public static function hook($name, $callable, $priority = 10) {
		if ( !isset(self::$app->hooks[$name]) ) {
			self::$app->hooks[$name] = array(array());
		}
		if ( !is_null($callable) ) {
			if ( is_callable($callable) ) {
				self::$app->hooks[$name][(int)$priority][] = $callable;
			}
		}
	}

	/**
	 * Invoke hook
	 *
	 * @param string $name The hook name
	 * @param mixed $var (Optional) Argument for hooked functions
	 * @return void
	 */
	public static function applyHook($name, $var = null) {
		if ( !isset(self::$app->hooks[$name]) ) {
			self::$app->hooks[$name] = array(array());
		}
		// Sort if there's more than one priority
		if ( count(self::$app->hooks[$name]) > 1 ) {
			ksort(self::$app->hooks[$name]);
		}
		foreach( self::$app->hooks[$name] as $priority ) {
			foreach($priority as $callable) {
				$var = call_user_func($callable, $var);
			}
		}
		return $var;
	}

	/**
	 * Get hook listeners
	 *
	 * Return an array of registered hooks. If `$name` is a valid
	 * hook name, only the listeners attached to that hook are returned.
	 * Else, all listeners are returned as an associative array whose
	 * keys are hook names and whose values are arrays of listeners.
	 *
	 * @param string $name Optional. A hook name.
	 * @return array|null
	 */
	public static function getHooks($name = null) {
		if ( !is_null($name) ) {
			return isset(self::$app->hooks[(string)$name]) ? self::$app->hooks[(string)$name] : null;
		} else {
			return self::$app->hooks;
		}
	}

	/**
	 * Clear hook listeners
	 *
	 * Clear all listeners for all hooks. If `$name` is
	 * a valid hook name, only the listeners attached
	 * to that hook will be cleared.
	 *
	 * @param string $name Optional. A hook name.
	 * @return void
	 */
	public static function clearHooks($name = null) {
		if ( !is_null($name) ) {
			if ( isset(self::$app->hooks[(string)$name]) ) {
				self::$app->hooks[(string)$name] = array();
			}
		} else {
			foreach( self::$app->hooks as $key => $value ) {
				self::$app->hooks[$key] = array();
			}
		}
	}

	/***** RUN SLIM *****/

	/**
	 * Run the Slim app
	 *
	 * This method is the "meat and potatoes" of Slim and should be the last
	 * method you call. This fires up Slim, routes the request to the
	 * appropriate callback, then returns a response to the client.
	 *
	 * This method will invoke the NotFound handler if no matching
	 * routes are found.
	 *
	 * @return void
	 */
	public static function run() {
		try {
			self::applyHook('slim.before');
			ob_start();
			self::applyHook('slim.before.router');
			$dispatched = false;
			foreach( self::router() as $route ) {
				try {
					Slim::applyHook('slim.before.dispatch');
					$dispatched = $route->dispatch();
					Slim::applyHook('slim.after.dispatch');
					if ( $dispatched ) {
						break;
					}
				} catch ( SlimPassException $e ) {
					continue;
				}
			}
			if ( !$dispatched ) {
				Slim::notFound();
			}
			self::response()->write(ob_get_clean());
			self::applyHook('slim.after.router');
			self::response()->send();
			self::applyHook('slim.after');
		} catch ( SlimRequestSlashException $e ) {
			self::redirect(self::request()->root . self::request()->resource . '/', 301);
		}
	}
=======
            self::$app->view->appendData($existingData);
        }
        return self::$app->view;
    }

    /***** RENDERING *****/

    /**
     * Render a template
     *
     * Call this method within a GET, POST, PUT, DELETE, NOT FOUND, or ERROR
     * callable to render a template whose output is appended to the
     * current HTTP response body. How the template is rendered is
     * delegated to the current View.
     *
     * @param   string  $template   The name of the template passed into the View::render method
     * @param   array   $data       Associative array of data made available to the View
     * @param   int     $status     The HTTP response status code to use (Optional)
     * @return  void
     */
    public static function render( $template, $data = array(), $status = null ) {
        self::view()->setTemplatesDirectory(self::config('templates_dir'));
        if ( !is_null($status) ) {
            self::response()->status($status);
        }
        self::view()->appendData($data);
        self::view()->display($template);
    }

    /***** HTTP CACHING *****/

    /**
     * Set Last-Modified HTTP Response Header
     *
     * Set the HTTP 'Last-Modified' header and stop if a conditional
     * GET request's `If-Modified-Since` header matches the last modified time
     * of the resource. The `time` argument is a UNIX timestamp integer value.
     * When the current request includes an 'If-Modified-Since' header that
     * matches the specified last modified time, the application will stop
     * and send a '304 Not Modified' response to the client.
     *
     * @param   int                         $time   The last modified UNIX timestamp
     * @throws  SlimException                       Returns HTTP 304 Not Modified response if resource last modified time matches `If-Modified-Since` header
     * @throws  InvalidArgumentException            If provided timestamp is not an integer
     * @return  void
     */
    public static function lastModified( $time ) {
        if ( is_integer($time) ) {
            Slim::response()->header('Last-Modified', date(DATE_RFC1123, $time));
            if ( $time === strtotime(Slim::request()->header('IF_MODIFIED_SINCE')) ) {
                Slim::halt(304);
            }
        } else {
            throw new InvalidArgumentException('Slim::lastModified only accepts an integer UNIX timestamp value.');
        }
    }

    /**
     * Set ETag HTTP Response Header
     *
     * Set the etag header and stop if the conditional GET request matches.
     * The `value` argument is a unique identifier for the current resource.
     * The `type` argument indicates whether the etag should be used as a strong or
     * weak cache validator.
     *
     * When the current request includes an 'If-None-Match' header with
     * a matching etag, execution is immediately stopped. If the request
     * method is GET or HEAD, a '304 Not Modified' response is sent.
     *
     * @param   string                      $value  The etag value
     * @param   string                      $type   The type of etag to create; either "strong" or "weak"
     * @throws  InvalidArgumentException            If provided type is invalid
     * @return  void
     */
    public static function etag( $value, $type = 'strong' ) {

        //Ensure type is correct
        if ( !in_array($type, array('strong', 'weak')) ) {
            throw new InvalidArgumentException('Invalid Slim::etag type. Expected "strong" or "weak".');
        }

        //Set etag value
        $value = '"' . $value . '"';
        if ( $type === 'weak' ) $value = 'W/'.$value;
        Slim::response()->header('ETag', $value);

        //Check conditional GET
        if ( $etagsHeader = Slim::request()->header('IF_NONE_MATCH')) {
            $etags = preg_split('@\s*,\s*@', $etagsHeader);
            if ( in_array($value, $etags) || in_array('*', $etags) ) Slim::halt(304);
        }

    }

    /***** COOKIES *****/

    /**
     * Set a normal, unencrypted Cookie
     *
     * @param   string  $name       The cookie name
     * @param   mixed   $value      The cookie value
     * @param   mixed   $time       The duration of the cookie;
     *                              If integer, should be UNIX timestamp;
     *                              If string, converted to UNIX timestamp with `strtotime`;
     * @param   string  $path       The path on the server in which the cookie will be available on
     * @param   string  $domain     The domain that the cookie is available to
     * @param   bool    $secure     Indicates that the cookie should only be transmitted over a secure
     *                              HTTPS connection to/from the client
     * @param   bool    $httponly   When TRUE the cookie will be made accessible only through the HTTP protocol
     * @return  void
     */
    public static function setCookie( $name, $value, $time = null, $path = null, $domain = null, $secure = null, $httponly = null ) {
        $time = is_null($time) ? Slim::config('cookies.lifetime') : $time;
        $path = is_null($path) ? Slim::config('cookies.path') : $path;
        $domain = is_null($domain) ? Slim::config('cookies.domain') : $domain;
        $secure = is_null($secure) ? Slim::config('cookies.secure') : $secure;
        $httponly = is_null($httponly) ? Slim::config('cookies.httponly') : $httponly;
        self::response()->getCookieJar()->setClassicCookie($name, $value, $time, $path, $domain, $secure, $httponly);
    }

    /**
     * Get the value of a Cookie from the current HTTP Request
     *
     * Return the value of a cookie from the current HTTP request,
     * or return NULL if cookie does not exist. Cookies created during
     * the current request will not be available until the next request.
     *
     * @param   string $name
     * @return  string|null
     */
    public static function getCookie( $name ) {
        return self::request()->cookie($name);
    }

    /**
     * Set an encrypted Cookie
     *
     * @param   string  $name       The cookie name
     * @param   mixed   $value      The cookie value
     * @param   mixed   $time       The duration of the cookie;
     *                              If integer, should be UNIX timestamp;
     *                              If string, converted to UNIX timestamp with `strtotime`;
     * @param   string  $path       The path on the server in which the cookie will be available on
     * @param   string  $domain     The domain that the cookie is available to
     * @param   bool    $secure     Indicates that the cookie should only be transmitted over a secure
     *                              HTTPS connection from the client
     * @param   bool    $httponly   When TRUE the cookie will be made accessible only through the HTTP protocol
     * @return  void
     */
    public static function setEncryptedCookie( $name, $value, $time = null, $path = null, $domain = null, $secure = null, $httponly = null ) {
        $time = is_null($time) ? Slim::config('cookies.lifetime') : $time;
        $path = is_null($path) ? Slim::config('cookies.path') : $path;
        $domain = is_null($domain) ? Slim::config('cookies.domain') : $domain;
        $secure = is_null($secure) ? Slim::config('cookies.secure') : $secure;
        $httponly = is_null($httponly) ? Slim::config('cookies.httponly') : $httponly;
        $userId = Slim::config('cookies.user_id');
        self::response()->getCookieJar()->setCookie($name, $value, $userId, $time, $path, $domain, $secure, $httponly);
    }

    /**
     * Get the value of an encrypted Cookie from the current HTTP request
     *
     * Return the value of an encrypted cookie from the current HTTP request,
     * or return NULL if cookie does not exist. Encrypted cookies created during
     * the current request will not be available until the next request.
     *
     * @param   string $name
     * @return  string|null
     */
    public static function getEncryptedCookie( $name ) {
        $value = self::response()->getCookieJar()->getCookieValue($name);
        return ($value === false) ? null : $value;
    }

    /***** HELPERS *****/

    /**
     * Get the Slim application's absolute directory path
     *
     * This method returns the absolute path to the Slim application's
     * directory. If the Slim application is installed in a public-accessible
     * sub-directory, the sub-directory path will be included. This method
     * will always return an absolute path WITH a trailing slash.
     *
     * @return string
     */
    public static function root() {
        return rtrim($_SERVER['DOCUMENT_ROOT'], '/') . self::request()->root;
    }

    /**
     * Stop
     *
     * Send the current Response as is and stop executing the Slim
     * application. The thrown exception will be caught by the Slim
     * custom exception handler which exits this script.
     *
     * @throws  SlimStopException
     * @return  void
     */
    public static function stop() {
        self::response()->send();
        throw new SlimStopException();
    }

    /**
     * Halt
     *
     * Halt the application and immediately send an HTTP response with a
     * specific status code and body. This may be used to send any type of
     * response: info, success, redirect, client error, or server error.
     * If you need to render a template AND customize the response status,
     * you should use Slim::render() instead.
     *
     * @param   int                 $status     The HTTP response status
     * @param   string              $message    The HTTP response body
     * @throws  SlimHaltException
     * @return  void
     */
    public static function halt( $status, $message = '' ) {
        if ( ob_get_level() !== 0 ) {
            ob_clean();
        }
        self::response()->status($status);
        self::response()->body($message);
        self::stop();
    }

    /**
     * Pass
     *
     * This method will cause the Router::dispatch method to ignore
     * the current route and continue to the next matching route in the
     * dispatch loop. If no subsequent mathing routes are found,
     * a 404 Not Found response will be sent to the client.
     *
     * @throws  PassException
     * @return  void
     */
    public static function pass() {
        if ( ob_get_level() !== 0 ) {
            ob_clean();
        }
        throw new SlimPassException();
    }

    /**
     * Set the HTTP response Content-Type
     *
     * @param   string $type The Content-Type for the Response (ie. text/html)
     * @return  void
     */
    public static function contentType( $type ) {
        self::response()->header('Content-Type', $type);
    }

    /**
     * Set the HTTP response status code
     *
     * @param   int $status The HTTP response status code
     * @return  void
     */
    public static function status( $code ) {
        self::response()->status($code);
    }

    /**
     * Get the URL for a named Route
     *
     * @param   string          $name       The route name
     * @param   array           $params     Key-value array of URL parameters
     * @throws  RuntimeException            If named route does not exist
     * @return  string
     */
    public static function urlFor( $name, $params = array() ) {
        return self::router()->urlFor($name, $params);
    }

    /**
     * Redirect
     *
     * This method immediately redirects to a new URL. By default,
     * this issues a 307 Temporary Redirect. You may also specify another valid
     * 3xx status code if you want. This method will automatically set the
     * HTTP Location header for you using the URL parameter and place the
     * destination URL into the response body.
     *
     * @param   string                      $url        The destination URL
     * @param   int                         $status     The HTTP redirect status code (Optional)
     * @throws  InvalidArgumentException                If status parameter is not a valid 3xx status code
     * @return  void
     */
    public static function redirect( $url, $status = 307 ) {
        if ( $status >= 300 && $status <= 307 ) {
            self::response()->header('Location', (string)$url);
            self::halt($status, (string)$url);
        } else {
            throw new InvalidArgumentException('Slim::redirect only accepts HTTP 300-307 status codes.');
        }
    }

    /***** HOOKS *****/

    /**
     * Invoke or assign hook
     *
     * @param   string  $name       The hook name
     * @param   mixed   $callable   A callable object
     * @return  void
     */
    public static function hook( $name, $callable = null ) {
        if ( !isset(self::$app->hooks[$name]) ) {
            self::$app->hooks[$name] = array();
        }
        if ( !is_null($callable) ) {
            if ( is_callable($callable) ) {
                self::$app->hooks[$name][] = $callable;
            }
        } else {
            foreach( self::$app->hooks[$name] as $listener ) {
                $listener(self::$app);
            }
        }
    }

    /**
     * Get hook listeners
     *
     * Return an array of registered hooks. If `$name` is a valid
     * hook name, only the listeners attached to that hook are returned.
     * Else, all listeners are returned as an associative array whose
     * keys are hook names and whose values are arrays of listeners.
     *
     * @param   string      $name A hook name (Optional)
     * @return  array|null
     */
    public static function getHooks( $name = null ) {
        if ( !is_null($name) ) {
            return isset(self::$app->hooks[(string)$name]) ? self::$app->hooks[(string)$name] : null;
        } else {
            return self::$app->hooks;
        }
    }

    /**
     * Clear hook listeners
     *
     * Clear all listeners for all hooks. If `$name` is
     * a valid hook name, only the listeners attached
     * to that hook will be cleared.
     *
     * @param   string  $name   Optional. A hook name.
     * @return  void
     */
    public static function clearHooks( $name = null ) {
        if ( !is_null($name) ) {
            if ( isset(self::$app->hooks[(string)$name]) ) {
                self::$app->hooks[(string)$name] = array();
            }
        } else {
            foreach( self::$app->hooks as $key => $value ) {
                self::$app->hooks[$key] = array();
            }
        }
    }

    /***** RUN SLIM *****/

    /**
     * Run the Slim application
     *
     * This method is the "meat and potatoes" of Slim and should be the last
     * method called. This fires up Slim, invokes the Route that matches
     * the current request, and returns the response to the client.
     *
     * This method will invoke the Not Found handler if no matching
     * routes are found.
     *
     * @return void
     */
    public static function run() {
        try {
            self::hook('slim.before');
            ob_start();
            self::hook('slim.before.router');
            $dispatched = false;
            foreach( self::router() as $route ) {
                try {
                    Slim::hook('slim.before.dispatch');
                    $dispatched = $route->dispatch();
                    Slim::hook('slim.after.dispatch');
                    if ( $dispatched ) {
                        break;
                    }
                } catch ( SlimPassException $e ) {
                    continue;
                }
            }
            if ( !$dispatched ) {
                Slim::notFound();
            }
            self::response()->write(ob_get_clean());
            self::hook('slim.after.router');
            self::response()->send();
            self::hook('slim.after');
        } catch ( SlimRequestSlashException $e ) {
            self::redirect(self::request()->root . self::request()->resource . '/', 301);
        }
    }
>>>>>>> 55838924

}

?><|MERGE_RESOLUTION|>--- conflicted
+++ resolved
@@ -83,493 +83,6 @@
  */
 class Slim {
 
-<<<<<<< HEAD
-	/**
-	 * @var Slim The application instance
-	 */
-	protected static $app;
-
-	/**
-	 * @var Request
-	 */
-	private $request;
-
-	/**
-	 * @var Response
-	 */
-	private $response;
-
-	/**
-	 * @var Router
-	 */
-	private $router;
-
-	/**
-	 * @var View
-	 */
-	private $view;
-
-	/**
-	 * @var array Application settings
-	 */
-	private $settings = array();
-
-	/**
-	 * @var array Plugin hooks
-	 */
-	private $hooks = array(
-		'slim.before' => array(array()),
-		'slim.before.router' => array(array()),
-		'slim.before.dispatch' => array(array()),
-		'slim.after.dispatch' => array(array()),
-		'slim.after.router' => array(array()),
-		'slim.after' => array(array())
-	);
-
-	/**
-	 * Constructor
-	 *
-	 * This method instantiates the Slim application
-	 * instance, the Request, the Response, the Router,
-	 * the before callbacks, the after callbacks, and the
-	 * default application settings.
-	 */
-	private function __construct() {
-		$this->request = new Request();
-		$this->response = new Response();
-		$this->router = new Router( $this->request );
-		$this->settings = array(
-			'log' => true,
-			'log_dir' => './logs',
-			'debug' => true,
-			'templates_dir' => './templates',
-			'cookies.expire_after' => '20 minutes'
-		);
-	}
-
-	/**
-	 * Slim auto-loader
-	 *
-	 * This method allows Slim to lazy-load class files as
-	 * the classes are first instantiated. This method expects
-	 * the class files to exist in the same directory as the
-	 * primary Slim class definition.
-	 *
-	 * @return void
-	 */
-	public static function autoload( $className ) {
-		if ( file_exists($file = dirname(__FILE__) . '/' . $className . '.php') ) {
-			require_once($file);
-		}
-	}
-
-	/**
-	 * Handle errors
-	 *
-	 * This is the global Error handler that will catch uncaught errors
-	 * and display a nice-looking page with details about the error.
-	 *
-	 * @param   int     $errno      The numeric type of the Error
-	 * @param   string  $errstr     The error message
-	 * @param   string  $errfile    The absolute path to the affected file
-	 * @param   int     $errline    The line number of the error in the affected file
-	 * @return  void
-	 */
-	public static function handleErrors( $errno, $errstr = '', $errfile = '', $errline = '' ) {
-		if ( !(error_reporting() & $errno) ) {
-			return;
-		}
-		Log::error(sprintf("Message: %s | File: %s | Line: %d | Level: %d", $errstr, $errfile, $errline, $errno));
-		if ( self::config('debug') === true ) {
-			Slim::halt(500, self::generateErrorMarkup($errstr, $errfile, $errline));
-		} else {
-			self::error();
-		}
-		die();
-	}
-
-	/**
-	 * Handle exceptions
-	 *
-	 * This is the global Exception handler that will catch uncaught exceptions
-	 * and display a nice-looking page with details about the exception.
-	 *
-	 * @param   Exception $e
-	 * @return  void
-	 */
-	public static function handleExceptions( Exception $e ) {
-		if ( $e instanceof SlimStopException === false ) {
-			Log::error($e);
-			if ( self::config('debug') === true ) {
-				Slim::halt(500, self::generateErrorMarkup($e->getMessage(), $e->getFile(), $e->getLine(), $e->getTraceAsString()));
-			} else {
-				self::error();
-			}
-		}
-		die();
-	}
-
-	/**
-	 * Generate markup for error message
-	 *
-	 * This method accepts details about an error or exception and
-	 * generates HTML markup for the 500 response body that will
-	 * be sent to the client.
-	 *
-	 * @param   string  $message    The error message
-	 * @param   string  $file       The absolute file path to the affected file
-	 * @param   int     $line       The line number in the affected file
-	 * @param   string  $trace      A stack trace of the error
-	 * @return  string
-	 */
-	private static function generateErrorMarkup( $message, $file = '', $line = '', $trace = '' ) {
-		$body = '<p>The application could not run because of the following error:</p>';
-		$body .= "<h2>Details:</h2><strong>Message:</strong> $message<br/>";
-		if ( $file !== '' ) $body .= "<strong>File:</strong> $file<br/>";
-		if ( $line !== '' ) $body .= "<strong>Line:</strong> $line<br/>";
-		if ( $trace !== '' ) $body .= '<h2>Stack Trace:</h2>' . nl2br($trace);
-		return self::generateTemplateMarkup('Slim Application Error', $body);
-	}
-
-	/**
-	 * Generate default template markup
-	 *
-	 * This method accepts a title and body content to generate
-	 * an HTML page. This is primarily used to generate the markup
-	 * for Error handlers and Not Found handlers.
-	 *
-	 * @param	string	$title The title of the HTML template
-	 * @param	string	$body The body content of the HTML template
-	 * @return 	string
-	 */
-	private static function generateTemplateMarkup( $title, $body ) {
-		$html = "<html><head><title>$title</title><style>body{margin:0;padding:30px;font:12px/1.5 Helvetica,Arial,Verdana,sans-serif;}h1{margin:0;font-size:48px;font-weight:normal;line-height:48px;}strong{display:inline-block;width:65px;}</style></head><body>";
-		$html .= "<h1>$title</h1>";
-		$html .= $body;
-		$html .= '</body></html>';
-		return $html;
-	}
-
-
-	/***** INITIALIZER *****/
-
-	/**
-	 * Constructor
-	 *
-	 * This method instantiates the Slim application
-	 * instance, the Request, the Response, the Router,
-	 * the before callbacks, the after callbacks, and the
-	 * default application settings.
-	 *
-	 * @param array $userSettings
-	 */
-	private function __construct( $userSettings = array() ) {
-		$this->settings = array_merge(array(
-			//Logging
-			'log.enable' => false,
-			'log.logger' => null,
-			'log.path' => './logs',
-			'log.level' => 4,
-			//Debugging
-			'debug' => true,
-			//View
-			'templates_dir' => './templates',
-			'view' => 'View',
-			//Settings for all cookies
-			'cookies.lifetime' => '20 minutes',
-			'cookies.path' => '/',
-			'cookies.domain' => '',
-			'cookies.secure' => false,
-			'cookies.httponly' => false,
-			//Settings for encrypted cookies
-			'cookies.secret_key' => 'CHANGE_ME',
-			'cookies.cipher' => MCRYPT_RIJNDAEL_256,
-			'cookies.cipher_mode' => MCRYPT_MODE_CBC,
-			'cookies.encrypt' => true,
-			'cookies.user_id' => 'DEFAULT'
-		), $userSettings);
-		$this->request = new Request();
-		$this->response = new Response();
-		$this->router = new Router( $this->request );
-		$this->response->setCookieJar(new CookieJar($this->settings['cookies.secret_key'], array(
-			'high_confidentiality' => $this->settings['cookies.encrypt'],
-			'mcrypt_algorithm' => $this->settings['cookies.cipher'],
-			'mcrypt_mode' => $this->settings['cookies.cipher_mode'],
-			'enable_ssl' => $this->settings['cookies.secure']
-		)));
-		if ( $this->settings['log.enable'] === true ) {
-			if ( empty($this->settings['log.logger']) ) {
-				Log::setLogger(new Logger($this->settings['log.path'], $this->settings['log.level']));
-			} else {
-				Log::setLogger($this->settings['log.logger']);
-			}
-		}
-	}
-
-	/**
-	 * Initialize Slim
-	 *
-	 * This instantiates the Slim application, sets a default Not Found
-	 * handler, sets a default Error handler, and sets the View class used
-	 * to render templates. If the View class parameter is null, a default
-	 * View will be created.
-	 *
-	 * @param   string|View  $viewClass  The name of the view class Slim
-     *          will use, or an already initialized View object.
-	 * @return  void
-	 */
-	public static function init( $userSettings = array() ) {
-		//Legacy support
-		if ( is_string($userSettings) || $userSettings instanceof View ) {
-			$settings = array('view' => $userSettings);
-		} else {
-			$settings = (array)$userSettings;
-		}
-		self::$app = new Slim($settings);
-		self::notFound(array('Slim', 'defaultNotFound'));
-		self::error(array('Slim', 'defaultError'));
-		self::view(Slim::config('view'));
-	}
-
-	/**
-	 * Get Slim application instance
-	 *
-	 * @return Slim
-	 */
-	public static function getInstance() {
-		if ( self::$app instanceof Slim === false ) {
-			self::init();
-		}
-		return self::$app;
-	}
-
-	/***** CONFIGURATION *****/
-
-	/**
-	 * Configure Slim Settings
-	 *
-	 * This method defines application settings and acts as a setter and a getter.
-	 *
-	 * If only one argument is specified and that argument is a string, the value
-	 * of the setting identified by the first argument will be returned, or NULL if
-	 * that setting does not exist.
-	 *
-	 * If only one argument is specified and that argument is an associative array,
-	 * the array will be merged into the existing application settings.
-	 *
-	 * If two arguments are provided, the first argument is the setting name
-	 * and the second the setting value.
-	 *
-	 * @param	mixed 	$name 	If a string, the name of the setting to set or retrieve. Else an associated array of setting names and values
-	 * @param	mixed 	$value 	If name is a string, the value of the setting identified by $name
-	 * @return 	mixed 			The value of a setting if only one argument is a string
-	 */
-	public static function config( $name, $value = null ) {
-		if ( func_num_args() === 1 ) {
-			if ( is_array($name) ) {
-				self::$app->settings = array_merge(self::$app->settings, $name);
-			} else {
-				return in_array($name, array_keys(self::$app->settings)) ? self::$app->settings[$name] : null;
-			}
-		} else {
-			self::$app->settings[$name] = $value;
-		}
-	}
-
-	/***** ROUTING *****/
-
-	/**
-	 * Add GET route
-	 *
-	 * Adds a new GET route to the router with associated callback. This
-	 * route may only be matched with a HTTP GET request.
-	 *
-	 * @param   string  $pattern    The URL pattern, ie. "/books/:id/edit"
-	 * @param   mixed   $callable   Anything that returns true for is_callable()
-	 * @return  Route
-	 */
-	public static function get( $pattern, $callable ) {
-		return self::router()->map($pattern, $callable, Request::METHOD_GET);
-	}
-
-	/**
-	 * Add POST route
-	 *
-	 * Adds a new POST route to the router with associated callback. This
-	 * route may only be matched with a HTTP POST request.
-	 *
-	 * @param   string  $pattern    The URL pattern, ie. "/books/:id/edit"
-	 * @param   mixed   $callable   Anything that returns true for is_callable()
-	 * @return  Route
-	 */
-	public static function post( $pattern, $callable ) {
-		return self::router()->map($pattern, $callable, Request::METHOD_POST);
-	}
-
-	/**
-	 * Add PUT route
-	 *
-	 * Adds a new PUT route to the router with associated callback. This
-	 * route may only be matched with a HTTP PUT request.
-	 *
-	 * @param   string  $pattern    The URL pattern, ie. "/books/:id/edit"
-	 * @param   mixed   $callable   Anything that returns true for is_callable()
-	 * @return  Route
-	 */
-	public static function put( $pattern, $callable ) {
-		return self::router()->map($pattern, $callable, Request::METHOD_PUT);
-	}
-
-	/**
-	 * Add DELETE route
-	 *
-	 * Adds a new DELETE route to the router with associated callback. This
-	 * route may only be matched with a HTTP DELETE request.
-	 *
-	 * @param   string  $pattern    The URL pattern, ie. "/books/:id/edit"
-	 * @param   mixed   $callable   Anything that returns true for is_callable()
-	 * @return  Route
-	 */
-	public static function delete( $pattern, $callable ) {
-		return self::router()->map($pattern, $callable, Request::METHOD_DELETE);
-	}
-
-	/**
-	 * Specify or call NotFound Handler
-	 *
-	 * This method specifies or calls the application-wide NotFound
-	 * handler. There are two contexts in which this method may be invoked:
-	 *
-	 * 1. When specifying the callback method:
-	 *
-	 * If the $callable parameter is not null and is callable, then this
-	 * method will register the callback method to be called when no
-	 * routes match the current HTTP request. It will not actually invoke
-	 * the NotFound callback, though.
-	 *
-	 * 2. When invoking the NotFound callback method:
-	 *
-	 * If the $callable parameter is null, then Slim assumes you want
-	 * to invoke an already-registered callback method. If the callback
-	 * method has been registered and is callable, then it is invoked
-	 * and sends a 404 HTTP Response whose body is the output of
-	 * the NotFound handler.
-	 *
-	 * @param	mixed $callable Anything that returns true for is_callable()
-	 * @return 	void
-	 */
-	public static function notFound( $callable = null ) {
-		if ( !is_null($callable) ) {
-			self::router()->notFound($callable);
-		} else {
-			ob_start();
-			call_user_func(self::router()->notFound());
-			Slim::halt(404, ob_get_clean());
-		}
-	}
-
-	/**
-	 * Specify or call Error Handler
-	 *
-	 * This method specifies or calls the application-wide Error
-	 * handler. There are two contexts in which this method may be invoked:
-	 *
-	 * 1. When specifying the Error callback method:
-	 *
-	 * If the $callable parameter is not null and is callable, then this
-	 * method will register the callback method to be called when there
-	 * is an uncaught application Exception or Error. It will not actually invoke
-	 * the Error callback, though.
-	 *
-	 * 2. When invoking the Error callback method:
-	 *
-	 * If the $callable parameter is null, then Slim assumes you want
-	 * to invoke an already-registered callback method. If the callback
-	 * method has been registered and is callable, then it is invoked
-	 * and sends a 500 HTTP Response whose body is the output of
-	 * the Error handler. This method will ONLY be invoked when
-	 * $config['show_errors'] is FALSE.
-	 *
-	 * @param	mixed $callable Anything that returns true for is_callable()
-	 * @return 	void
-	 */
-	public static function error( $callable = null ) {
-		if ( !is_null($callable) ) {
-			self::router()->error($callable);
-		} else {
-			ob_start();
-			call_user_func(self::router()->error());
-			Slim::halt(500, ob_get_clean());
-		}
-	}
-
-	/***** CALLBACKS *****/
-
-	/**
-	 * Add BEFORE callback
-	 *
-	 * This queues a callable object to be called before the Slim app
-	 * is run. Use this to manipulate the request, session, etc. Queued
-	 * callbacks are called in the order they are added.
-	 *
-	 * @param	mixed $callable Anything that returns true for is_callable()
-	 * @return 	void
-	 */
-	public static function before( $callable ) {
-		self::hook('slim.before.router', $callable);
-	}
-
-	/**
-	 * Add AFTER callback
-	 *
-	 * This queues a callable object to be called after the Slim app
-	 * is run. Use this to manipulate the response, session, etc. Queued
-	 * callbacks are called in the order they are added.
-	 *
-	 * @param	mixed $callable Anything that returns true for is_callable()
-	 * @return 	void
-	 */
-	public static function after( $callable ) {
-		self::hook('slim.after.router', $callable);
-	}
-
-	/***** ACCESSORS *****/
-
-	/**
-	 * Get the Request object
-	 *
-	 * @return Request
-	 */
-	public static function request() {
-		return self::$app->request;
-	}
-
-	/**
-	 * Get the Response object
-	 *
-	 * @return Response
-	 */
-	public static function response() {
-		return self::$app->response;
-	}
-
-	/**
-	 * Get the application Router
-	 *
-	 * @return Router
-	 */
-	public static function router() {
-		return self::$app->router;
-	}
-
-	/**
-	 * Get and/or set the View
-	 *
-	 * This method will instantiate a new View if the $viewClass
-	 * parameter is not null. If the passed $viewClass parameter is an
-     * object of the type View, it will use this object instead of
-     * creating a new View.
-=======
     /**
      * @var Slim The application instance
      */
@@ -604,12 +117,12 @@
      * @var array Plugin hooks
      */
     private $hooks = array(
-        'slim.before' => array(),
-        'slim.before.router' => array(),
-        'slim.before.dispatch' => array(),
-        'slim.after.dispatch' => array(),
-        'slim.after.router' => array(),
-        'slim.after' => array()
+        'slim.before' => array(array()),
+        'slim.before.router' => array(array()),
+        'slim.before.dispatch' => array(array()),
+        'slim.after.dispatch' => array(array()),
+        'slim.after.router' => array(array()),
+        'slim.after' => array(array())
     );
 
     /**
@@ -999,7 +512,7 @@
      * @return  void
      */
     public static function before( $callable ) {
-        self::hook('slim.before.router', $callable);
+        self::applyHook('slim.before.router', $callable);
     }
 
     /**
@@ -1014,7 +527,7 @@
      * @return  void
      */
     public static function after( $callable ) {
-        self::hook('slim.after.router', $callable);
+        self::applyHook('slim.after.router', $callable);
     }
 
     /***** ACCESSORS *****/
@@ -1053,7 +566,6 @@
      * If the argument is a string, Slim will instantiate a new object
      * of the same class. If the argument is an instance of View or a subclass
      * of View, Slim will use the argument as the View.
->>>>>>> 55838924
      *
      * If a View already exists and this method is called to create a
      * new View, data already set in the existing View will be
@@ -1071,458 +583,6 @@
             } else {
                 self::$app->view = new $viewClass();
             }
-<<<<<<< HEAD
-			self::$app->view->appendData($existingData);
-		}
-		return self::$app->view;
-	}
-
-	/***** RENDERING *****/
-
-	/**
-	 * Render a template
-	 *
-	 * Call this method within a GET, POST, PUT, DELETE, or NOT FOUND
-	 * callback to render a template, whose output is appended to the
-	 * current HTTP response body. How the template is rendered is
-	 * delegated to the current View.
-	 *
-	 * @param	string 	$template 	The name of the template passed into the View::render method
-	 * @param	array 	$data 		Associative array of data passed for the View
-	 * @param	int 	$status 	The HTTP response status code to use (Optional)
-	 * @return 	void
-	 */
-	public static function render( $template, $data = array(), $status = null ) {
-		self::view()->setTemplatesDirectory(self::config('templates_dir'));
-		if ( !is_null($status) ) {
-			self::response()->status($status);
-		}
-		self::view()->appendData($data);
-		self::view()->display($template);
-	}
-
-	/***** HTTP CACHING *****/
-
-	/**
-	 * Set the last modified time of the resource
-	 *
-	 * Set the HTTP 'Last-Modified' header and stop if a conditional
-	 * GET request's `If-Modified-Since` header matches the last modified time
-	 * of the resource. The `time` argument is a UNIX timestamp integer value.
-	 * When the current request includes an 'If-Modified-Since' header that
-	 * matches the specified last modified time, the application will stop
-	 * and send a '304 Not Modified' response.
-	 *
-	 * @param 	int 						$time 	The last modified UNIX timestamp
-	 * @throws 	SlimException 						Returns HTTP 304 Not Modified response if resource last modified time matches `If-Modified-Since` header
-	 * @throws 	InvalidArgumentException 			If provided timestamp is not an integer
-	 * @return 	void
-	 */
-	public static function lastModified( $time ) {
-		if ( is_integer($time) ) {
-			Slim::response()->header('Last-Modified', date(DATE_RFC1123, $time));
-			if ( $time === strtotime(Slim::request()->header('IF_MODIFIED_SINCE'))) Slim::halt(304);
-		} else {
-			throw new InvalidArgumentException('Slim::lastModified only accepts an integer UNIX timestamp value.');
-		}
-	}
-
-	/**
-	 * Set ETag HTTP Response Header
-	 *
-	 * Set the etag header and stop if the conditional GET request matches.
-	 * The `value` argument is a unique identifier for the current resource.
-	 * The `type` argument indicates whether the etag should be used as a strong or
-	 * weak cache validator.
-	 *
-	 * When the current request includes an 'If-None-Match' header with
-	 * a matching etag, execution is immediately stopped. If the request
-	 * method is GET or HEAD, a '304 Not Modified' response is sent.
-	 *
-	 * @param 	string 						$value 	The etag value
-	 * @param 	string 						$type 	The type of etag to create; either "strong" or "weak"
-	 * @throws 	InvalidArgumentException 			If provided type is invalid
-	 * @return 	void
-	 */
-	public static function etag( $value, $type = 'strong' ) {
-
-		//Ensure type is correct
-		if ( !in_array($type, array('strong', 'weak')) ) {
-			throw new InvalidArgumentException('Invalid Slim::etag type. Expected "strong" or "weak".');
-		}
-
-		//Set etag value
-		$value = '"' . $value . '"';
-		if ( $type === 'weak' ) $value = 'W/'.$value;
-		Slim::response()->header('ETag', $value);
-
-		//Check conditional GET
-		if ( $etagsHeader = Slim::request()->header('IF_NONE_MATCH')) {
-			$etags = preg_split('@\s*,\s*@', $etagsHeader);
-			if ( in_array($value, $etags) || in_array('*', $etags) ) Slim::halt(304);
-		}
-
-	}
-
-	/***** COOKIES *****/
-
-	/**
-	 * Set Normal Cookie
-	 *
-	 * @param	string	$name		The cookie name
-	 * @param	mixed	$value		The cookie value
-	 * @param	mixed	$time		The duration of the cookie;
-	 *								If integer, should be UNIX timestamp;
-	 *								If string, converted to UNIX timestamp with `strtotime`;
-	 * @param	string	$path		The path on the server in which the cookie will be available on
-	 * @param	string	$domain		The domain that the cookie is available to
-	 * @param	bool	$secure		Indicates that the cookie should only be transmitted over a secure
-	 *								HTTPS connection from the client
-	 * @param	bool	$httponly	When TRUE the cookie will be made accessible only through the HTTP protocol
-	 * @return 	void
-	 */
-	public static function setCookie($name, $value, $time = null, $path = null, $domain = null, $secure = null, $httponly = null) {
-		$time = is_null($time) ? Slim::config('cookies.lifetime') : $time;
-		$path = is_null($path) ? Slim::config('cookies.path') : $path;
-		$domain = is_null($domain) ? Slim::config('cookies.domain') : $domain;
-		$secure = is_null($secure) ? Slim::config('cookies.secure') : $secure;
-		$httponly = is_null($httponly) ? Slim::config('cookies.httponly') : $httponly;
-		self::response()->getCookieJar()->setClassicCookie($name, $value, $time, $path, $domain, $secure, $httponly);
-	}
-
-	/**
-	 * Get Cookie
-	 *
-	 * Return the value of a cookie, or NULL if cookie does not exist in
-	 * the current request. Only cookies sent with the current request
-	 * are accessible by this method.
-	 *
-	 * @param	string $name
-	 * @return 	string|null
-	 */
-	public static function getCookie($name) {
-		return self::request()->cookie($name);
-	}
-
-	/**
-	 * Set Encrypted Cookie
-	 *
-	 * @param	string	$name		The cookie name
-	 * @param	mixed	$value		The cookie value
-	 * @param	mixed	$time		The duration of the cookie;
-	 *								If integer, should be UNIX timestamp;
-	 *								If string, converted to UNIX timestamp with `strtotime`;
-	 * @param	string	$path		The path on the server in which the cookie will be available on
-	 * @param	string	$domain		The domain that the cookie is available to
-	 * @param	bool	$secure		Indicates that the cookie should only be transmitted over a secure
-	 *								HTTPS connection from the client
-	 * @param	bool	$httponly	When TRUE the cookie will be made accessible only through the HTTP protocol
-	 * @return 	void
-	 */
-	public static function setEncryptedCookie($name, $value, $time = null, $path = null, $domain = null, $secure = null, $httponly = null) {
-		$time = is_null($time) ? Slim::config('cookies.lifetime') : $time;
-		$path = is_null($path) ? Slim::config('cookies.path') : $path;
-		$domain = is_null($domain) ? Slim::config('cookies.domain') : $domain;
-		$secure = is_null($secure) ? Slim::config('cookies.secure') : $secure;
-		$httponly = is_null($httponly) ? Slim::config('cookies.httponly') : $httponly;
-		$userId = Slim::config('cookies.user_id');
-		self::response()->getCookieJar()->setCookie($name, $value, $userId, $time, $path, $domain, $secure, $httponly);
-	}
-
-	/**
-	 * Get Encrypted Cookie
-	 *
-	 * Return the value of an encrypted cookie, or NULL if cookie does not exist in
-	 * the current request. Only cookies sent with the current request
-	 * are accessible by this method.
-	 *
-	 * @param	string $name
-	 * @return 	string|null
-	 */
-	public static function getEncryptedCookie($name) {
-		$value = self::response()->getCookieJar()->getCookieValue($name);
-		return ($value === false) ? null : $value;
-	}
-
-	/***** HELPERS *****/
-
-	/**
-	 * Root directory
-	 *
-	 * This method returns the absolute path to the Slim application
-	 * directory. If the Slim application is installed in a public-accessible
-	 * sub-directory, the sub-directory path will be included. This method
-	 * will always return a server path WITH a trailing slash.
-	 *
-	 * @return string
-	 */
-	public static function root() {
-		return rtrim($_SERVER['DOCUMENT_ROOT'], '/') . self::request()->root;
-	}
-
-	/**
-	 * Stop
-	 *
-	 * Send the current Response as is and stop executing the Slim
-	 * application. The thrown exception will be caught by the Slim
-	 * custom exception handler which exits this script.
-	 *
-	 * @throws	SlimStopException
-	 * @return 	void
-	 */
-	public static function stop() {
-		self::response()->send();
-		throw new SlimStopException();
-	}
-
-	/**
-	 * Halt
-	 *
-	 * Halt the application and immediately send an HTTP response with a
-	 * specific status code and body. This may be used to send any type of
-	 * response: info, success, redirect, client error, or server error.
-	 * If you need to render a template AND customize the response status,
-	 * you should use Slim::render() instead.
-	 *
-	 * @param	int             	$status     The HTTP response status
-	 * @param	string          	$message    The HTTP response body
-	 * @throws	SlimHaltException
-	 * @return 	void
-	 */
-	public static function halt( $status, $message = '' ) {
-		if ( ob_get_level() !== 0 ) {
-			ob_clean();
-		}
-		self::response()->status($status);
-		self::response()->body($message);
-		self::stop();
-	}
-
-	/**
-	 * Pass
-	 *
-	 * This method will cause the Router::dispatch method to ignore
-	 * this route and continue to the next matching route in the dispatch
-	 * loop. If no subsequent mathing routes are found, a 404 response
-	 * will be sent to the client.
-	 *
-	 * @throws	PassException
-	 * @return 	void
-	 */
-	public static function pass() {
-		if ( ob_get_level() !== 0 ) {
-			ob_clean();
-		}
-		throw new SlimPassException();
-	}
-
-	/**
-	 * Set Content-Type
-	 *
-	 * @param	string $type The Content-Type for the Response (ie text/html, application/json, etc)
-	 * @return 	void
-	 */
-	public static function contentType( $type ) {
-		self::response()->header('Content-Type', $type);
-	}
-
-	/**
-	 * Set Response status
-	 *
-	 * @param	int $status The HTTP response status code
-	 * @return 	void
-	 */
-	public static function status( $code ) {
-		self::response()->status($code);
-	}
-
-	/**
-	 * Get URL for Route
-	 *
-	 * @param 	string 			$name 		The route name
-	 * @param 	array 			$params		Associative array of URL parameter values; [ name => value, ... ]
-	 * @throws 	SlimException 				If named route does not exist
-	 * @return 	string
-	 */
-	public static function urlFor( $name, $params = array() ) {
-		return self::router()->urlFor($name, $params);
-	}
-
-	/**
-	 * Redirect
-	 *
-	 * This method immediately redirects the client to a new URL. By default,
-	 * this issues a 307 Temporary Redirect. You may also specify another valid
-	 * 3xx status code if you want. This method will automatically set the
-	 * HTTP Location header for you using the URL parameter.
-	 *
-	 * @param	string						$url		The destination URL
-	 * @param	int							$status		The HTTP redirect status code (Optional)
-	 * @throws	InvalidArgumentException				If status parameter is not a valid 3xx status code
-	 * @return	void
-	 */
-	public static function redirect( $url, $status = 307 ) {
-		if ( $status >= 300 && $status <= 307 ) {
-			self::response()->header('Location', (string)$url);
-			self::halt($status, (string)$url);
-		} else {
-			throw new InvalidArgumentException('Slim::redirect only accepts HTTP 300-307 status codes.');
-		}
-	}
-
-	/**
-	 * Default NOT FOUND handler
-	 *
-	 * Default callback that will be called when a route cannot be
-	 * matched to the current HTTP request.
-	 *
-	 * @return void
-	 */
-	public static function defaultNotFound() {
-		echo self::generateTemplateMarkup('404 Page Not Found', '<p>The page you are looking for could not be found. Check the address bar to ensure your URL is spelled correctly. If all else fails, you can visit our home page at the link below.</p><a href="' . Slim::request()->root . '">Visit the Home Page</a>');
-	}
-
-	/**
-	 * Default custom error handler
-	 *
-	 * This is the default error handler invoked when the `show_errors` setting
-	 * is set to FALSE.
-	 *
-	 * @return void
-	 */
-	public static function defaultError() {
-		echo self::generateTemplateMarkup('Error', '<p>A website error has occured. The website administrator has been notified of the issue. Sorry for the temporary inconvenience.</p>');
-	}
-
-	/***** HOOKS *****/
-
-	/**
-	 * Assign hook
-	 *
-	 * @param string $name The hook name
-	 * @param mixed $callable A callable object
-	 * @param int $priority Priority of the hooked function. Default: 10
-	 * @return void
-	 */
-	public static function hook($name, $callable, $priority = 10) {
-		if ( !isset(self::$app->hooks[$name]) ) {
-			self::$app->hooks[$name] = array(array());
-		}
-		if ( !is_null($callable) ) {
-			if ( is_callable($callable) ) {
-				self::$app->hooks[$name][(int)$priority][] = $callable;
-			}
-		}
-	}
-
-	/**
-	 * Invoke hook
-	 *
-	 * @param string $name The hook name
-	 * @param mixed $var (Optional) Argument for hooked functions
-	 * @return void
-	 */
-	public static function applyHook($name, $var = null) {
-		if ( !isset(self::$app->hooks[$name]) ) {
-			self::$app->hooks[$name] = array(array());
-		}
-		// Sort if there's more than one priority
-		if ( count(self::$app->hooks[$name]) > 1 ) {
-			ksort(self::$app->hooks[$name]);
-		}
-		foreach( self::$app->hooks[$name] as $priority ) {
-			foreach($priority as $callable) {
-				$var = call_user_func($callable, $var);
-			}
-		}
-		return $var;
-	}
-
-	/**
-	 * Get hook listeners
-	 *
-	 * Return an array of registered hooks. If `$name` is a valid
-	 * hook name, only the listeners attached to that hook are returned.
-	 * Else, all listeners are returned as an associative array whose
-	 * keys are hook names and whose values are arrays of listeners.
-	 *
-	 * @param string $name Optional. A hook name.
-	 * @return array|null
-	 */
-	public static function getHooks($name = null) {
-		if ( !is_null($name) ) {
-			return isset(self::$app->hooks[(string)$name]) ? self::$app->hooks[(string)$name] : null;
-		} else {
-			return self::$app->hooks;
-		}
-	}
-
-	/**
-	 * Clear hook listeners
-	 *
-	 * Clear all listeners for all hooks. If `$name` is
-	 * a valid hook name, only the listeners attached
-	 * to that hook will be cleared.
-	 *
-	 * @param string $name Optional. A hook name.
-	 * @return void
-	 */
-	public static function clearHooks($name = null) {
-		if ( !is_null($name) ) {
-			if ( isset(self::$app->hooks[(string)$name]) ) {
-				self::$app->hooks[(string)$name] = array();
-			}
-		} else {
-			foreach( self::$app->hooks as $key => $value ) {
-				self::$app->hooks[$key] = array();
-			}
-		}
-	}
-
-	/***** RUN SLIM *****/
-
-	/**
-	 * Run the Slim app
-	 *
-	 * This method is the "meat and potatoes" of Slim and should be the last
-	 * method you call. This fires up Slim, routes the request to the
-	 * appropriate callback, then returns a response to the client.
-	 *
-	 * This method will invoke the NotFound handler if no matching
-	 * routes are found.
-	 *
-	 * @return void
-	 */
-	public static function run() {
-		try {
-			self::applyHook('slim.before');
-			ob_start();
-			self::applyHook('slim.before.router');
-			$dispatched = false;
-			foreach( self::router() as $route ) {
-				try {
-					Slim::applyHook('slim.before.dispatch');
-					$dispatched = $route->dispatch();
-					Slim::applyHook('slim.after.dispatch');
-					if ( $dispatched ) {
-						break;
-					}
-				} catch ( SlimPassException $e ) {
-					continue;
-				}
-			}
-			if ( !$dispatched ) {
-				Slim::notFound();
-			}
-			self::response()->write(ob_get_clean());
-			self::applyHook('slim.after.router');
-			self::response()->send();
-			self::applyHook('slim.after');
-		} catch ( SlimRequestSlashException $e ) {
-			self::redirect(self::request()->root . self::request()->resource . '/', 301);
-		}
-	}
-=======
             self::$app->view->appendData($existingData);
         }
         return self::$app->view;
@@ -1833,19 +893,38 @@
      * @param   mixed   $callable   A callable object
      * @return  void
      */
-    public static function hook( $name, $callable = null ) {
+    public static function hook($name, $callable, $priority = 10) {
         if ( !isset(self::$app->hooks[$name]) ) {
-            self::$app->hooks[$name] = array();
+            self::$app->hooks[$name] = array(array());
         }
         if ( !is_null($callable) ) {
             if ( is_callable($callable) ) {
-                self::$app->hooks[$name][] = $callable;
+                self::$app->hooks[$name][(int)$priority][] = $callable;
             }
-        } else {
-            foreach( self::$app->hooks[$name] as $listener ) {
-                $listener(self::$app);
+        }
+    }
+
+    /**
+     * Invoke hook
+     *
+     * @param string $name The hook name
+     * @param mixed $var (Optional) Argument for hooked functions
+     * @return void
+     */
+    public static function applyHook($name, $var = null) {
+        if ( !isset(self::$app->hooks[$name]) ) {
+            self::$app->hooks[$name] = array(array());
+        }
+        // Sort if there's more than one priority
+        if ( count(self::$app->hooks[$name]) > 1 ) {
+            ksort(self::$app->hooks[$name]);
+        }
+        foreach( self::$app->hooks[$name] as $priority ) {
+            foreach($priority as $callable) {
+                $var = call_user_func($callable, $var);
             }
         }
+        return $var;
     }
 
     /**
@@ -1905,15 +984,15 @@
      */
     public static function run() {
         try {
-            self::hook('slim.before');
+            self::applyHook('slim.before');
             ob_start();
-            self::hook('slim.before.router');
+            self::applyHook('slim.before.router');
             $dispatched = false;
             foreach( self::router() as $route ) {
                 try {
-                    Slim::hook('slim.before.dispatch');
+                    Slim::applyHook('slim.before.dispatch');
                     $dispatched = $route->dispatch();
-                    Slim::hook('slim.after.dispatch');
+                    Slim::applyHook('slim.after.dispatch');
                     if ( $dispatched ) {
                         break;
                     }
@@ -1925,14 +1004,13 @@
                 Slim::notFound();
             }
             self::response()->write(ob_get_clean());
-            self::hook('slim.after.router');
+            self::applyHook('slim.after.router');
             self::response()->send();
-            self::hook('slim.after');
+            self::applyHook('slim.after');
         } catch ( SlimRequestSlashException $e ) {
             self::redirect(self::request()->root . self::request()->resource . '/', 301);
         }
     }
->>>>>>> 55838924
 
 }
 
