--- conflicted
+++ resolved
@@ -103,11 +103,7 @@
 	/**
 	 * @var array Application settings
 	 */
-<<<<<<< HEAD
-	private $settings;
-=======
 	private $settings = array();
->>>>>>> da5e24df
 
 	/**
 	 * @var array Plugin hooks
@@ -122,7 +118,6 @@
 	);
 
 	/**
-<<<<<<< HEAD
 	 * @var array Plugin filters
 	 */
 	private $filters = array(
@@ -151,8 +146,6 @@
 	}
 
 	/**
-=======
->>>>>>> da5e24df
 	 * Slim auto-loader
 	 *
 	 * This method allows Slim to lazy-load class files as
@@ -1010,7 +1003,6 @@
 		}
 	}
 
-<<<<<<< HEAD
 	/***** FILTERS *****/
 	
 	/**
@@ -1077,8 +1069,6 @@
 		Slim::clearHooks($name, 'filters');
 	}
 
-=======
->>>>>>> da5e24df
 	/***** RUN SLIM *****/
 
 	/**
