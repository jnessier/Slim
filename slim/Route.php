--- conflicted
+++ resolved
@@ -76,13 +76,8 @@
 	 * @param mixed		$callable	Anything that returns TRUE for is_callable()
 	 */
 	public function __construct( $pattern, $callable ) {
-<<<<<<< HEAD
-		$this->setPattern(str_replace(')', ')?', ltrim($pattern, '/')));
-		$this->setCallable($callable);
-=======
 		$this->pattern = $pattern;
 		$this->callable = $callable;
->>>>>>> ab02b58d
 	}
 
 	/***** ACCESSORS *****/
