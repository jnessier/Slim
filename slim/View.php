--- conflicted
+++ resolved
@@ -47,11 +47,7 @@
 class View {
 	
 	/**
-<<<<<<< HEAD
 	 * @var array Associative array of data exposed to the template
-=======
-	 * @var array Data passed from a Route callback function [ $key => $value, ... ]
->>>>>>> e20f0076
 	 */
 	protected $data;
 	
